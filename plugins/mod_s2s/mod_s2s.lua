-- Prosody IM
-- Copyright (C) 2008-2010 Matthew Wild
-- Copyright (C) 2008-2010 Waqas Hussain
--
-- This project is MIT/X11 licensed. Please see the
-- COPYING file in the source package for more information.
--

module:set_global();

local prosody = prosody;
local hosts = prosody.hosts;
local core_process_stanza = prosody.core_process_stanza;

local tostring, type = tostring, type;
local t_insert = table.insert;
local xpcall, traceback = xpcall, debug.traceback;

local add_task = require "util.timer".add_task;
local st = require "util.stanza";
local initialize_filters = require "util.filters".initialize;
local nameprep = require "util.encodings".stringprep.nameprep;
local new_xmpp_stream = require "util.xmppstream".new;
local s2s_new_incoming = require "core.s2smanager".new_incoming;
local s2s_new_outgoing = require "core.s2smanager".new_outgoing;
local s2s_destroy_session = require "core.s2smanager".destroy_session;
local uuid_gen = require "util.uuid".generate;
local fire_global_event = prosody.events.fire_event;

local s2sout = module:require("s2sout");

local connect_timeout = module:get_option_number("s2s_timeout", 90);
local stream_close_timeout = module:get_option_number("s2s_close_timeout", 5);
local opt_keepalives = module:get_option_boolean("s2s_tcp_keepalives", module:get_option_boolean("tcp_keepalives", true));
local secure_auth = module:get_option_boolean("s2s_secure_auth", false); -- One day...
local secure_domains, insecure_domains =
	module:get_option_set("s2s_secure_domains", {})._items, module:get_option_set("s2s_insecure_domains", {})._items;
local require_encryption = module:get_option_boolean("s2s_require_encryption", false);

local sessions = module:shared("sessions");

local log = module._log;

--- Handle stanzas to remote domains

local bouncy_stanzas = { message = true, presence = true, iq = true };
local function bounce_sendq(session, reason)
	local sendq = session.sendq;
	if not sendq then return; end
	session.log("info", "Sending error replies for "..#sendq.." queued stanzas because of failed outgoing connection to "..tostring(session.to_host));
	local dummy = {
		type = "s2sin";
		send = function(s)
			(session.log or log)("error", "Replying to to an s2s error reply, please report this! Traceback: %s", traceback());
		end;
		dummy = true;
	};
	for i, data in ipairs(sendq) do
		local reply = data[2];
		if reply and not(reply.attr.xmlns) and bouncy_stanzas[reply.name] then
			reply.attr.type = "error";
			reply:tag("error", {type = "cancel"})
				:tag("remote-server-not-found", {xmlns = "urn:ietf:params:xml:ns:xmpp-stanzas"}):up();
			if reason then
				reply:tag("text", {xmlns = "urn:ietf:params:xml:ns:xmpp-stanzas"})
					:text("Server-to-server connection failed: "..reason):up();
			end
			core_process_stanza(dummy, reply);
		end
		sendq[i] = nil;
	end
	session.sendq = nil;
end

-- Handles stanzas to existing s2s sessions
function route_to_existing_session(event)
	local from_host, to_host, stanza = event.from_host, event.to_host, event.stanza;
	if not hosts[from_host] then
		log("warn", "Attempt to send stanza from %s - a host we don't serve", from_host);
		return false;
	end
	if hosts[to_host] then
		log("warn", "Attempt to route stanza to a remote %s - a host we do serve?!", from_host);
		return false;
	end
	local host = hosts[from_host].s2sout[to_host];
	if host then
		-- We have a connection to this host already
		if host.type == "s2sout_unauthed" and (stanza.name ~= "db:verify" or not host.dialback_key) then
			(host.log or log)("debug", "trying to send over unauthed s2sout to "..to_host);

			-- Queue stanza until we are able to send it
			if host.sendq then t_insert(host.sendq, {tostring(stanza), stanza.attr.type ~= "error" and stanza.attr.type ~= "result" and st.reply(stanza)});
			else host.sendq = { {tostring(stanza), stanza.attr.type ~= "error" and stanza.attr.type ~= "result" and st.reply(stanza)} }; end
			host.log("debug", "stanza [%s] queued ", stanza.name);
			return true;
		elseif host.type == "local" or host.type == "component" then
			log("error", "Trying to send a stanza to ourselves??")
			log("error", "Traceback: %s", traceback());
			log("error", "Stanza: %s", tostring(stanza));
			return false;
		else
			(host.log or log)("debug", "going to send stanza to "..to_host.." from "..from_host);
			-- FIXME
			if host.from_host ~= from_host then
				log("error", "WARNING! This might, possibly, be a bug, but it might not...");
				log("error", "We are going to send from %s instead of %s", tostring(host.from_host), tostring(from_host));
			end
			if host.sends2s(stanza) then
				host.log("debug", "stanza sent over %s", host.type);
				return true;
			end
		end
	end
end

-- Create a new outgoing session for a stanza
function route_to_new_session(event)
	local from_host, to_host, stanza = event.from_host, event.to_host, event.stanza;
	log("debug", "opening a new outgoing connection for this stanza");
	local host_session = s2s_new_outgoing(from_host, to_host);

	-- Store in buffer
	host_session.bounce_sendq = bounce_sendq;
	host_session.sendq = { {tostring(stanza), stanza.attr.type ~= "error" and stanza.attr.type ~= "result" and st.reply(stanza)} };
	log("debug", "stanza [%s] queued until connection complete", tostring(stanza.name));
	s2sout.initiate_connection(host_session);
	if (not host_session.connecting) and (not host_session.conn) then
		log("warn", "Connection to %s failed already, destroying session...", to_host);
		s2s_destroy_session(host_session, "Connection failed");
		return false;
	end
	return true;
end

local function keepalive(event)
	return event.session.sends2s(' ');
end

module:hook("s2s-read-timeout", keepalive, -1);

function module.add_host(module)
	if module:get_option_boolean("disallow_s2s", false) then
		module:log("warn", "The 'disallow_s2s' config option is deprecated, please see http://prosody.im/doc/s2s#disabling");
		return nil, "This host has disallow_s2s set";
	end
	module:hook("route/remote", route_to_existing_session, -1);
	module:hook("route/remote", route_to_new_session, -10);
	module:hook("s2s-authenticated", make_authenticated, -1);
	module:hook("s2s-read-timeout", keepalive, -1);
	module:hook_stanza("http://etherx.jabber.org/streams", "features", function (session, stanza)
		if session.type == "s2sout" then
			-- Stream is authenticated and we are seem to be done with feature negotiation,
			-- so the stream is ready for stanzas.  RFC 6120 Section 4.3
			mark_connected(session);
			return true;
		elseif not session.dialback_verifying then
			session.log("warn", "No SASL EXTERNAL offer and Dialback doesn't seem to be enabled, giving up");
			session:close();
			return false;
		end
	end, -1);
end

-- Stream is authorised, and ready for normal stanzas
function mark_connected(session)
	local sendq, send = session.sendq, session.sends2s;

	local from, to = session.from_host, session.to_host;

	session.log("info", "%s s2s connection %s->%s complete", session.direction:gsub("^.", string.upper), from, to);

	local event_data = { session = session };
	if session.type == "s2sout" then
		fire_global_event("s2sout-established", event_data);
		hosts[from].events.fire_event("s2sout-established", event_data);
	else
		local host_session = hosts[to];
		session.send = function(stanza)
			return host_session.events.fire_event("route/remote", { from_host = to, to_host = from, stanza = stanza });
		end;

		fire_global_event("s2sin-established", event_data);
		hosts[to].events.fire_event("s2sin-established", event_data);
	end

	if session.direction == "outgoing" then
		if sendq then
			session.log("debug", "sending %d queued stanzas across new outgoing connection to %s", #sendq, session.to_host);
			for i, data in ipairs(sendq) do
				send(data[1]);
				sendq[i] = nil;
			end
			session.sendq = nil;
		end

		session.ip_hosts = nil;
		session.srv_hosts = nil;
	end
end

function make_authenticated(event)
	local session, host = event.session, event.host;
	if not session.secure then
		if require_encryption or (secure_auth and not(insecure_domains[host])) or secure_domains[host] then
			session:close({
				condition = "policy-violation",
				text = "Encrypted server-to-server communication is required but was not "
				       ..((session.direction == "outgoing" and "offered") or "used")
			});
		end
	end
	if hosts[host] then
		session:close({ condition = "undefined-condition", text = "Attempt to authenticate as a host we serve" });
	end
	if session.type == "s2sout_unauthed" then
		session.type = "s2sout";
	elseif session.type == "s2sin_unauthed" then
		session.type = "s2sin";
		if host then
			if not session.hosts[host] then session.hosts[host] = {}; end
			session.hosts[host].authed = true;
		end
	elseif session.type == "s2sin" and host then
		if not session.hosts[host] then session.hosts[host] = {}; end
		session.hosts[host].authed = true;
	else
		return false;
	end
	session.log("debug", "connection %s->%s is now authenticated for %s", session.from_host, session.to_host, host);

	if (session.type == "s2sout" and session.external_auth ~= "succeeded") or session.type == "s2sin" then
		-- Stream either used dialback for authentication or is an incoming stream.
		mark_connected(session);
	end

	return true;
end

--- Helper to check that a session peer's certificate is valid
function check_cert_status(session)
	local host = session.direction == "outgoing" and session.to_host or session.from_host
	local conn = session.conn:socket()
	local cert
	if conn.getpeercertificate then
		cert = conn:getpeercertificate()
	end

	return module:fire_event("s2s-check-certificate", { host = host, session = session, cert = cert });
end

--- XMPP stream event handlers

local stream_callbacks = { default_ns = "jabber:server", handlestanza =  core_process_stanza };

local xmlns_xmpp_streams = "urn:ietf:params:xml:ns:xmpp-streams";

function stream_callbacks.streamopened(session, attr)
	local send = session.sends2s;

	session.version = tonumber(attr.version) or 0;

	-- TODO: Rename session.secure to session.encrypted
	if session.secure == false then
		session.secure = true;
		session.encrypted = true;

		local sock = session.conn:socket();
		if sock.info then
			local info = sock:info();
			(session.log or log)("info", "Stream encrypted (%s with %s)", info.protocol, info.cipher);
			session.compressed = info.compression;
		else
			(session.log or log)("info", "Stream encrypted");
			session.compressed = sock.compression and sock:compression(); --COMPAT mw/luasec-hg
		end
	end

	if session.direction == "incoming" then
		-- Send a reply stream header

		-- Validate to/from
		local to, from = nameprep(attr.to), nameprep(attr.from);
		if not to and attr.to then -- COMPAT: Some servers do not reliably set 'to' (especially on stream restarts)
			session:close({ condition = "improper-addressing", text = "Invalid 'to' address" });
			return;
		end
		if not from and attr.from then -- COMPAT: Some servers do not reliably set 'from' (especially on stream restarts)
			session:close({ condition = "improper-addressing", text = "Invalid 'from' address" });
			return;
		end

		-- Set session.[from/to]_host if they have not been set already and if
		-- this session isn't already authenticated
		if session.type == "s2sin_unauthed" and from and not session.from_host then
			session.from_host = from;
		elseif from ~= session.from_host then
			session:close({ condition = "improper-addressing", text = "New stream 'from' attribute does not match original" });
			return;
		end
		if session.type == "s2sin_unauthed" and to and not session.to_host then
			session.to_host = to;
		elseif to ~= session.to_host then
			session:close({ condition = "improper-addressing", text = "New stream 'to' attribute does not match original" });
			return;
		end

		-- For convenience we'll put the sanitised values into these variables
		to, from = session.to_host, session.from_host;

		session.streamid = uuid_gen();
		(session.log or log)("debug", "Incoming s2s received %s", st.stanza("stream:stream", attr):top_tag());
		if to then
			if not hosts[to] then
				-- Attempting to connect to a host we don't serve
				session:close({
					condition = "host-unknown";
					text = "This host does not serve "..to
				});
				return;
			elseif not hosts[to].modules.s2s then
				-- Attempting to connect to a host that disallows s2s
				session:close({
					condition = "policy-violation";
					text = "Server-to-server communication is disabled for this host";
				});
				return;
			end
		end

		if hosts[from] then
			session:close({ condition = "undefined-condition", text = "Attempt to connect from a host we serve" });
			return;
		end

		if session.secure and not session.cert_chain_status then
			if check_cert_status(session) == false then
				return;
			end
		end

		session:open_stream(session.to_host, session.from_host)
		if session.version >= 1.0 then
			local features = st.stanza("stream:features");

			if to then
				hosts[to].events.fire_event("s2s-stream-features", { origin = session, features = features });
			else
				(session.log or log)("warn", "No 'to' on stream header from %s means we can't offer any features", from or session.ip or "unknown host");
			end

			log("debug", "Sending stream features: %s", tostring(features));
			send(features);
		end
		session.notopen = nil;
	elseif session.direction == "outgoing" then
		session.notopen = nil;
		if not attr.id then
			log("error", "Stream response did not give us a stream id!");
			session:close({ condition = "undefined-condition", text = "Missing stream ID" });
			return;
		end
		session.streamid = attr.id;

		if session.secure and not session.cert_chain_status then
			if check_cert_status(session) == false then
				return;
			end
		end

		-- Send unauthed buffer
		-- (stanzas which are fine to send before dialback)
		-- Note that this is *not* the stanza queue (which
		-- we can only send if auth succeeds) :)
		local send_buffer = session.send_buffer;
		if send_buffer and #send_buffer > 0 then
			log("debug", "Sending s2s send_buffer now...");
			for i, data in ipairs(send_buffer) do
				session.sends2s(tostring(data));
				send_buffer[i] = nil;
			end
		end
		session.send_buffer = nil;

		-- If server is pre-1.0, don't wait for features, just do dialback
		if session.version < 1.0 then
			if not session.dialback_verifying then
				hosts[session.from_host].events.fire_event("s2sout-authenticate-legacy", { origin = session });
			else
				mark_connected(session);
			end
		end
	end
end

function stream_callbacks.streamclosed(session)
	(session.log or log)("debug", "Received </stream:stream>");
	session:close(false);
end

function stream_callbacks.error(session, error, data)
	if error == "no-stream" then
		session.log("debug", "Invalid opening stream header (%s)", (data:gsub("^([^\1]+)\1", "{%1}")));
		session:close("invalid-namespace");
	elseif error == "parse-error" then
		session.log("debug", "Server-to-server XML parse error: %s", tostring(error));
		session:close("not-well-formed");
	elseif error == "stream-error" then
		local condition, text = "undefined-condition";
		for child in data:children() do
			if child.attr.xmlns == xmlns_xmpp_streams then
				if child.name ~= "text" then
					condition = child.name;
				else
					text = child:get_text();
				end
				if condition ~= "undefined-condition" and text then
					break;
				end
			end
		end
		text = condition .. (text and (" ("..text..")") or "");
		session.log("info", "Session closed by remote with error: %s", text);
		session:close(nil, text);
	end
end

local function handleerr(err) log("error", "Traceback[s2s]: %s", traceback(tostring(err), 2)); end
function stream_callbacks.handlestanza(session, stanza)
	if stanza.attr.xmlns == "jabber:client" then --COMPAT: Prosody pre-0.6.2 may send jabber:client
		stanza.attr.xmlns = nil;
	end
	stanza = session.filter("stanzas/in", stanza);
	if stanza then
		return xpcall(function () return core_process_stanza(session, stanza) end, handleerr);
	end
end

local listener = {};

--- Session methods
local stream_xmlns_attr = {xmlns='urn:ietf:params:xml:ns:xmpp-streams'};
local function session_close(session, reason, remote_reason)
	local log = session.log or log;
	if session.conn then
		if session.notopen then
			if session.direction == "incoming" then
				session:open_stream(session.to_host, session.from_host);
			else
				session:open_stream(session.from_host, session.to_host);
			end
		end
		if reason then -- nil == no err, initiated by us, false == initiated by remote
			if type(reason) == "string" then -- assume stream error
				log("debug", "Disconnecting %s[%s], <stream:error> is: %s", session.host or session.ip or "(unknown host)", session.type, reason);
				session.sends2s(st.stanza("stream:error"):tag(reason, {xmlns = 'urn:ietf:params:xml:ns:xmpp-streams' }));
			elseif type(reason) == "table" then
				if reason.condition then
					local stanza = st.stanza("stream:error"):tag(reason.condition, stream_xmlns_attr):up();
					if reason.text then
						stanza:tag("text", stream_xmlns_attr):text(reason.text):up();
					end
					if reason.extra then
						stanza:add_child(reason.extra);
					end
					log("debug", "Disconnecting %s[%s], <stream:error> is: %s", session.host or session.ip or "(unknown host)", session.type, tostring(stanza));
					session.sends2s(stanza);
				elseif reason.name then -- a stanza
					log("debug", "Disconnecting %s->%s[%s], <stream:error> is: %s", session.from_host or "(unknown host)", session.to_host or "(unknown host)", session.type, tostring(reason));
					session.sends2s(reason);
				end
			end
		end

		session.sends2s("</stream:stream>");
		function session.sends2s() return false; end

		local reason = remote_reason or (reason and (reason.text or reason.condition)) or reason;
		session.log("info", "%s s2s stream %s->%s closed: %s", session.direction:gsub("^.", string.upper), session.from_host or "(unknown host)", session.to_host or "(unknown host)", reason or "stream closed");

		-- Authenticated incoming stream may still be sending us stanzas, so wait for </stream:stream> from remote
		local conn = session.conn;
		if reason == nil and not session.notopen and session.type == "s2sin" then
			add_task(stream_close_timeout, function ()
				if not session.destroyed then
					session.log("warn", "Failed to receive a stream close response, closing connection anyway...");
					s2s_destroy_session(session, reason);
					conn:close();
				end
			end);
		else
			s2s_destroy_session(session, reason);
			conn:close(); -- Close immediately, as this is an outgoing connection or is not authed
		end
	end
end

<<<<<<< HEAD
function session_stream_attrs(session, from, to, attr)
=======
function session_open_stream(session, from, to)
	local attr = {
		["xmlns:stream"] = 'http://etherx.jabber.org/streams',
		xmlns = 'jabber:server',
		version = session.version and (session.version > 0 and "1.0" or nil),
		["xml:lang"] = 'en',
		id = session.streamid,
		from = from or "", to = to or "",
	}
>>>>>>> 51bef367
	if not from or (hosts[from] and hosts[from].modules.dialback) then
		attr["xmlns:db"] = 'jabber:server:dialback';
	end
end

-- Session initialization logic shared by incoming and outgoing
local function initialize_session(session)
	local stream = new_xmpp_stream(session, stream_callbacks);
	local log = session.log or log;
	session.stream = stream;

	session.notopen = true;

	function session.reset_stream()
		session.notopen = true;
		session.streamid = nil;
		session.stream:reset();
	end

	session.stream_attrs = session_stream_attrs;

	local filter = initialize_filters(session);
	local conn = session.conn;
	local w = conn.write;

	function session.sends2s(t)
		log("debug", "sending: %s", t.top_tag and t:top_tag() or t:match("^[^>]*>?"));
		if t.name then
			t = filter("stanzas/out", t);
		end
		if t then
			t = filter("bytes/out", tostring(t));
			if t then
				return w(conn, t);
			end
		end
	end

	function session.data(data)
		data = filter("bytes/in", data);
		if data then
			local ok, err = stream:feed(data);
			if ok then return; end
			log("warn", "Received invalid XML: %s", data);
			log("warn", "Problem was: %s", err);
			session:close("not-well-formed");
		end
	end

	session.close = session_close;

	local handlestanza = stream_callbacks.handlestanza;
	function session.dispatch_stanza(session, stanza)
		return handlestanza(session, stanza);
	end

	module:fire_event("s2s-created", { session = session });

	add_task(connect_timeout, function ()
		if session.type == "s2sin" or session.type == "s2sout" then
			return; -- Ok, we're connected
		elseif session.type == "s2s_destroyed" then
			return; -- Session already destroyed
		end
		-- Not connected, need to close session and clean up
		(session.log or log)("debug", "Destroying incomplete session %s->%s due to inactivity",
		session.from_host or "(unknown)", session.to_host or "(unknown)");
		session:close("connection-timeout");
	end);
end

function listener.onconnect(conn)
	conn:setoption("keepalive", opt_keepalives);
	local session = sessions[conn];
	if not session then -- New incoming connection
		session = s2s_new_incoming(conn);
		sessions[conn] = session;
		session.log("debug", "Incoming s2s connection");
		initialize_session(session);
	else -- Outgoing session connected
		session:open_stream(session.from_host, session.to_host);
	end
	session.ip = conn:ip();
end

function listener.onincoming(conn, data)
	local session = sessions[conn];
	if session then
		session.data(data);
	end
end

function listener.onstatus(conn, status)
	if status == "ssl-handshake-complete" then
		local session = sessions[conn];
		if session and session.direction == "outgoing" then
			session.log("debug", "Sending stream header...");
			session:open_stream(session.from_host, session.to_host);
		end
	end
end

function listener.ondisconnect(conn, err)
	local session = sessions[conn];
	if session then
		sessions[conn] = nil;
		if err and session.direction == "outgoing" and session.notopen then
			(session.log or log)("debug", "s2s connection attempt failed: %s", err);
			if s2sout.attempt_connection(session, err) then
				return; -- Session lives for now
			end
		end
		(session.log or log)("debug", "s2s disconnected: %s->%s (%s)", tostring(session.from_host), tostring(session.to_host), tostring(err or "connection closed"));
		s2s_destroy_session(session, err);
	end
end

function listener.onreadtimeout(conn)
	local session = sessions[conn];
	if session then
		return (hosts[session.host] or prosody).events.fire_event("s2s-read-timeout", { session = session });
	end
end

function listener.register_outgoing(conn, session)
	sessions[conn] = session;
	initialize_session(session);
end

function listener.ondetach(conn)
	sessions[conn] = nil;
end

function check_auth_policy(event)
	local host, session = event.host, event.session;
	local must_secure = secure_auth;

	if not must_secure and secure_domains[host] then
		must_secure = true;
	elseif must_secure and insecure_domains[host] then
		must_secure = false;
	end

	if must_secure and (session.cert_chain_status ~= "valid" or session.cert_identity_status ~= "valid") then
		module:log("warn", "Forbidding insecure connection to/from %s", host or session.ip or "(unknown host)");
		if session.direction == "incoming" then
			session:close({ condition = "not-authorized", text = "Your server's certificate is invalid, expired, or not trusted by "..session.to_host });
		else -- Close outgoing connections without warning
			session:close(false);
		end
		return false;
	end
end

module:hook("s2s-check-certificate", check_auth_policy, -1);

s2sout.set_listener(listener);

module:hook("server-stopping", function(event)
	local reason = event.reason;
	for _, session in pairs(sessions) do
		session:close{ condition = "system-shutdown", text = reason };
	end
end,500);



module:provides("net", {
	name = "s2s";
	listener = listener;
	default_port = 5269;
	encryption = "starttls";
	multiplex = {
		pattern = "^<.*:stream.*%sxmlns%s*=%s*(['\"])jabber:server%1.*>";
	};
});
<|MERGE_RESOLUTION|>--- conflicted
+++ resolved
@@ -495,21 +495,15 @@
 	end
 end
 
-<<<<<<< HEAD
 function session_stream_attrs(session, from, to, attr)
-=======
-function session_open_stream(session, from, to)
-	local attr = {
-		["xmlns:stream"] = 'http://etherx.jabber.org/streams',
-		xmlns = 'jabber:server',
-		version = session.version and (session.version > 0 and "1.0" or nil),
-		["xml:lang"] = 'en',
-		id = session.streamid,
-		from = from or "", to = to or "",
-	}
->>>>>>> 51bef367
 	if not from or (hosts[from] and hosts[from].modules.dialback) then
 		attr["xmlns:db"] = 'jabber:server:dialback';
+	end
+	if not from then
+		attr.from = '';
+	end
+	if not to then
+		attr.to = '';
 	end
 end
 
