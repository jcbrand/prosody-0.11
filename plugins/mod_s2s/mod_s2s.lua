--- conflicted
+++ resolved
@@ -499,15 +499,12 @@
 	if not from or (hosts[from] and hosts[from].modules.dialback) then
 		attr["xmlns:db"] = 'jabber:server:dialback';
 	end
-<<<<<<< HEAD
-=======
 	if not from then
 		attr.from = '';
 	end
 	if not to then
 		attr.to = '';
 	end
->>>>>>> 77b653d3
 end
 
 -- Session initialization logic shared by incoming and outgoing
