--- conflicted
+++ resolved
@@ -106,22 +106,13 @@
 				end
 			end
 
-<<<<<<< HEAD
-		session.env._ = data;
-		
-		local chunkname = "=console";
-		local env = (useglobalenv and redirect_output(_G, session)) or session.env or nil
-		local chunk, err = envload("return "..data, chunkname, env);
-		if not chunk then
-			chunk, err = envload(data, chunkname, env);
-=======
 			session.env._ = line;
 			
 			local chunkname = "=console";
-			local chunk, err = loadstring("return "..line, chunkname);
->>>>>>> 47619af1
+			local env = (useglobalenv and redirect_output(_G, session)) or session.env or nil
+			local chunk, err = envload("return "..line, chunkname, env);
 			if not chunk then
-				chunk, err = loadstring(line, chunkname);
+				chunk, err = envload(line, chunkname, env);
 				if not chunk then
 					err = err:gsub("^%[string .-%]:%d+: ", "");
 					err = err:gsub("^:%d+: ", "");
@@ -130,34 +121,7 @@
 					break;
 				end
 			end
-<<<<<<< HEAD
-		end
 		
-		local ranok, taskok, message = pcall(chunk);
-		
-		if not (ranok or message or useglobalenv) and commands[data:lower()] then
-			commands[data:lower()](session, data);
-			return;
-		end
-		
-		if not ranok then
-			session.print("Fatal error while running command, it did not complete");
-			session.print("Error: "..taskok);
-			return;
-		end
-		
-		if not message then
-			session.print("Result: "..tostring(taskok));
-			return;
-		elseif (not taskok) and message then
-			session.print("Command completed with a problem");
-			session.print("Message: "..tostring(message));
-			return;
-		end
-=======
-			
-			setfenv(chunk, (useglobalenv and redirect_output(_G, session)) or session.env or nil);
-			
 			local ranok, taskok, message = pcall(chunk);
 			
 			if not (ranok or message or useglobalenv) and commands[line:lower()] then
@@ -182,7 +146,6 @@
 			
 			session.print("OK: "..tostring(message));
 		until true
->>>>>>> 47619af1
 		
 		session.send(string.char(0));
 	end
@@ -683,6 +646,7 @@
 end
 
 function def_env.s2s:showcert(domain)
+	local ser = require "util.serialization".serialize;
 	local print = self.session.print;
 	local domain_sessions = set.new(array.collect(keys(incoming_s2s)))
 		/function(session) return session.from_host == domain and session or nil; end;
