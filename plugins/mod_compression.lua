-- Prosody IM
-- Copyright (C) 2009 Tobias Markmann
-- 
-- This project is MIT/X11 licensed. Please see the
-- COPYING file in the source package for more information.
--

local st = require "util.stanza";
local zlib = require "zlib";
local pcall = pcall;
<<<<<<< HEAD
=======
local tostring = tostring;

>>>>>>> b3aafb2c
local xmlns_compression_feature = "http://jabber.org/features/compress"
local xmlns_compression_protocol = "http://jabber.org/protocol/compress"
local xmlns_stream = "http://etherx.jabber.org/streams";
local compression_stream_feature = st.stanza("compression", {xmlns=xmlns_compression_feature}):tag("method"):text("zlib"):up();

local compression_level = module:get_option("compression_level");
-- if not defined assume admin wants best compression
if compression_level == nil then compression_level = 9 end;


compression_level = tonumber(compression_level);
if not compression_level or compression_level < 1 or compression_level > 9 then
	module:log("warn", "Invalid compression level in config: %s", tostring(compression_level));
	module:log("warn", "Module loading aborted. Compression won't be available.");
	return;
end

module:hook("stream-features", function(event)
	local origin, features = event.origin, event.features;
	if not origin.compressed then
		-- FIXME only advertise compression support when TLS layer has no compression enabled
		features:add_child(compression_stream_feature);
	end
end);

module:hook("s2s-stream-features", function(event)
	local origin, features = event.origin, event.features;
	-- FIXME only advertise compression support when TLS layer has no compression enabled
	if not origin.compressed then 
		features:add_child(compression_stream_feature);
	end
end);

-- Hook to activate compression if remote server supports it.
module:hook_stanza(xmlns_stream, "features",
		function (session, stanza)
			if not session.compressed then
				-- does remote server support compression?
				local comp_st = stanza:child_with_name("compression");
				if comp_st then
					-- do we support the mechanism
					for a in comp_st:children() do
						local algorithm = a[1]
						if algorithm == "zlib" then
							session.sends2s(st.stanza("compress", {xmlns=xmlns_compression_protocol}):tag("method"):text("zlib"))
							session.log("info", "Enabled compression using zlib.")
							return true;
						end
					end
					session.log("debug", "Remote server supports no compression algorithm we support.")
				end
			end
		end
, 250);


-- returns either nil or a fully functional ready to use inflate stream
local function get_deflate_stream(session)
	local status, deflate_stream = pcall(zlib.deflate, compression_level);
	if status == false then
		local error_st = st.stanza("failure", {xmlns=xmlns_compression_protocol}):tag("setup-failed");
		(session.sends2s or session.send)(error_st);
		session.log("error", "Failed to create zlib.deflate filter.");
		module:log("error", deflate_stream);
		return
	end
	return deflate_stream
end

-- returns either nil or a fully functional ready to use inflate stream
local function get_inflate_stream(session)
	local status, inflate_stream = pcall(zlib.inflate);
	if status == false then
		local error_st = st.stanza("failure", {xmlns=xmlns_compression_protocol}):tag("setup-failed");
		(session.sends2s or session.send)(error_st);
		session.log("error", "Failed to create zlib.deflate filter.");
		module:log("error", inflate_stream);
		return
	end
	return inflate_stream
end

-- setup compression for a stream
local function setup_compression(session, deflate_stream)
	local old_send = (session.sends2s or session.send);
	
	local new_send = function(t)
			--TODO: Better code injection in the sending process
			session.log(t)
			local status, compressed, eof = pcall(deflate_stream, tostring(t), 'sync');
			if status == false then
				session:close({
					condition = "undefined-condition";
					text = compressed;
					extra = st.stanza("failure", {xmlns="http://jabber.org/protocol/compress"}):tag("processing-failed");
				});
				module:log("warn", compressed);
				return;
			end
			session.conn:write(compressed);
		end;
	
	if session.sends2s then session.sends2s = new_send
	elseif session.send then session.send = new_send end
end

-- setup decompression for a stream
local function setup_decompression(session, inflate_stream)
	local old_data = session.data
	session.data = function(conn, data)
			local status, decompressed, eof = pcall(inflate_stream, data);
			if status == false then
				session:close({
					condition = "undefined-condition";
					text = decompressed;
					extra = st.stanza("failure", {xmlns="http://jabber.org/protocol/compress"}):tag("processing-failed");
				});
				module:log("warn", decompressed);
				return;
			end
			old_data(conn, decompressed);
		end;
end

module:add_handler({"s2sout_unauthed", "s2sout"}, "compressed", xmlns_compression_protocol, 
		function(session ,stanza)
			session.log("debug", "Activating compression...")
			-- create deflate and inflate streams
			local deflate_stream = get_deflate_stream(session);
			if not deflate_stream then return end
			
			local inflate_stream = get_inflate_stream(session);
			if not inflate_stream then return end
			
			-- setup compression for session.w
			setup_compression(session, deflate_stream);
				
			-- setup decompression for session.data
			setup_decompression(session, inflate_stream);
			local session_reset_stream = session.reset_stream;
			session.reset_stream = function(session)
					session_reset_stream(session);
					setup_decompression(session, inflate_stream);
					return true;
				end;
			session:reset_stream();
			local default_stream_attr = {xmlns = "jabber:server", ["xmlns:stream"] = "http://etherx.jabber.org/streams",
										["xmlns:db"] = 'jabber:server:dialback', version = "1.0", to = session.to_host, from = session.from_host};
			session.sends2s("<?xml version='1.0'?>");
			session.sends2s(st.stanza("stream:stream", default_stream_attr):top_tag());
			session.compressed = true;
		end
);

module:add_handler({"c2s_unauthed", "c2s", "s2sin_unauthed", "s2sin"}, "compress", xmlns_compression_protocol,
		function(session, stanza)
			-- fail if we are already compressed
			if session.compressed then
<<<<<<< HEAD
				local error_st = st.stanza("failure", {xmlns=xmlns_compression_protocol}):tag("unsupported-method");
				(session.sends2s or session.send)(error_st);
=======
				local error_st = st.stanza("failure", {xmlns=xmlns_compression_protocol}):tag("setup-failed");
				session.send(error_st);
>>>>>>> b3aafb2c
				session.log("warn", "Tried to establish another compression layer.");
				return;
			end
			
			-- checking if the compression method is supported
			local method = stanza:child_with_name("method");
			method = method and (method[1] or "");
			if method == "zlib" then
<<<<<<< HEAD
				session.log("debug", method.." compression selected.");
				
				-- create deflate and inflate streams
				local deflate_stream = get_deflate_stream(session);
				if not deflate_stream then return end
				
				local inflate_stream = get_inflate_stream(session);
				if not inflate_stream then return end
				
				(session.sends2s or session.send)(st.stanza("compressed", {xmlns=xmlns_compression_protocol}));
				session:reset_stream();
				
				-- setup compression for session.w
				setup_compression(session, deflate_stream);
					
				-- setup decompression for session.data
				setup_decompression(session, inflate_stream);
=======
				-- create deflate and inflate streams
				local status, deflate_stream = pcall(zlib.deflate, compression_level);
				if status == false then
					local error_st = st.stanza("failure", {xmlns=xmlns_compression_protocol}):tag("setup-failed");
					session.send(error_st);
					session.log("error", "Failed to create zlib.deflate filter.");
					module:log("error", "%s", tostring(deflate_stream));
					return
				end
				
				local status, inflate_stream = pcall(zlib.inflate);
				if status == false then
					local error_st = st.stanza("failure", {xmlns=xmlns_compression_protocol}):tag("setup-failed");
					session.send(error_st);
					session.log("error", "Failed to create zlib.inflate filter.");
					module:log("error", "%s", tostring(inflate_stream));
					return
				end
				
				session.log("info", method.." compression selected.");
				session.send(st.stanza("compressed", {xmlns=xmlns_compression_protocol}));
				session:reset_stream();

				-- setup compression for session.w
				local old_send = session.send;
				
				session.send = function(t)
						local status, compressed, eof = pcall(deflate_stream, tostring(t), 'sync');
						if status == false then
							session:close({
								condition = "undefined-condition";
								text = compressed;
								extra = st.stanza("failure", {xmlns="http://jabber.org/protocol/compress"}):tag("processing-failed");
							});
							module:log("warn", "%s", tostring(compressed));
							return;
						end
						old_send(compressed);
					end;
					
				-- setup decompression for session.data
				local function setup_decompression(session)
					local old_data = session.data
					session.data = function(conn, data)
							local status, decompressed, eof = pcall(inflate_stream, data);
							if status == false then
								session:close({
									condition = "undefined-condition";
									text = decompressed;
									extra = st.stanza("failure", {xmlns="http://jabber.org/protocol/compress"}):tag("processing-failed");
								});
								module:log("warn", "%s", tostring(decompressed));
								return;
							end
							old_data(conn, decompressed);
						end;
				end
				setup_decompression(session);
>>>>>>> b3aafb2c
				
				local session_reset_stream = session.reset_stream;
				session.reset_stream = function(session)
						session_reset_stream(session);
						setup_decompression(session, inflate_stream);
						return true;
					end;
				session.compressed = true;
<<<<<<< HEAD
			else
				session.log("warn", method.." compression selected. But we don't support it.");
				local error_st = st.stanza("failure", {xmlns=xmlns_compression_protocol}):tag("unsupported-method");
				(session.sends2s or session.send)(error_st);
=======
			elseif method then
				session.log("info", "%s compression selected, but we don't support it.", tostring(method));
				local error_st = st.stanza("failure", {xmlns=xmlns_compression_protocol}):tag("unsupported-method");
				session.send(error_st);
			else
				session.send(st.stanza("failure", {xmlns=xmlns_compression_protocol}):tag("setup-failed"));
>>>>>>> b3aafb2c
			end
		end
);
<|MERGE_RESOLUTION|>--- conflicted
+++ resolved
@@ -8,11 +8,8 @@
 local st = require "util.stanza";
 local zlib = require "zlib";
 local pcall = pcall;
-<<<<<<< HEAD
-=======
 local tostring = tostring;
 
->>>>>>> b3aafb2c
 local xmlns_compression_feature = "http://jabber.org/features/compress"
 local xmlns_compression_protocol = "http://jabber.org/protocol/compress"
 local xmlns_stream = "http://etherx.jabber.org/streams";
@@ -76,7 +73,7 @@
 		local error_st = st.stanza("failure", {xmlns=xmlns_compression_protocol}):tag("setup-failed");
 		(session.sends2s or session.send)(error_st);
 		session.log("error", "Failed to create zlib.deflate filter.");
-		module:log("error", deflate_stream);
+		module:log("error", "%s", tostring(deflate_stream));
 		return
 	end
 	return deflate_stream
@@ -88,8 +85,8 @@
 	if status == false then
 		local error_st = st.stanza("failure", {xmlns=xmlns_compression_protocol}):tag("setup-failed");
 		(session.sends2s or session.send)(error_st);
-		session.log("error", "Failed to create zlib.deflate filter.");
-		module:log("error", inflate_stream);
+		session.log("error", "Failed to create zlib.inflate filter.");
+		module:log("error", "%s", tostring(inflate_stream));
 		return
 	end
 	return inflate_stream
@@ -109,7 +106,7 @@
 					text = compressed;
 					extra = st.stanza("failure", {xmlns="http://jabber.org/protocol/compress"}):tag("processing-failed");
 				});
-				module:log("warn", compressed);
+				module:log("warn", "%s", tostring(compressed));
 				return;
 			end
 			session.conn:write(compressed);
@@ -130,7 +127,7 @@
 					text = decompressed;
 					extra = st.stanza("failure", {xmlns="http://jabber.org/protocol/compress"}):tag("processing-failed");
 				});
-				module:log("warn", decompressed);
+				module:log("warn", "%s", tostring(decompressed));
 				return;
 			end
 			old_data(conn, decompressed);
@@ -171,13 +168,8 @@
 		function(session, stanza)
 			-- fail if we are already compressed
 			if session.compressed then
-<<<<<<< HEAD
-				local error_st = st.stanza("failure", {xmlns=xmlns_compression_protocol}):tag("unsupported-method");
+				local error_st = st.stanza("failure", {xmlns=xmlns_compression_protocol}):tag("setup-failed");
 				(session.sends2s or session.send)(error_st);
-=======
-				local error_st = st.stanza("failure", {xmlns=xmlns_compression_protocol}):tag("setup-failed");
-				session.send(error_st);
->>>>>>> b3aafb2c
 				session.log("warn", "Tried to establish another compression layer.");
 				return;
 			end
@@ -186,8 +178,7 @@
 			local method = stanza:child_with_name("method");
 			method = method and (method[1] or "");
 			if method == "zlib" then
-<<<<<<< HEAD
-				session.log("debug", method.." compression selected.");
+				session.log("debug", "%s compression selected.", tostring(method));
 				
 				-- create deflate and inflate streams
 				local deflate_stream = get_deflate_stream(session);
@@ -204,66 +195,6 @@
 					
 				-- setup decompression for session.data
 				setup_decompression(session, inflate_stream);
-=======
-				-- create deflate and inflate streams
-				local status, deflate_stream = pcall(zlib.deflate, compression_level);
-				if status == false then
-					local error_st = st.stanza("failure", {xmlns=xmlns_compression_protocol}):tag("setup-failed");
-					session.send(error_st);
-					session.log("error", "Failed to create zlib.deflate filter.");
-					module:log("error", "%s", tostring(deflate_stream));
-					return
-				end
-				
-				local status, inflate_stream = pcall(zlib.inflate);
-				if status == false then
-					local error_st = st.stanza("failure", {xmlns=xmlns_compression_protocol}):tag("setup-failed");
-					session.send(error_st);
-					session.log("error", "Failed to create zlib.inflate filter.");
-					module:log("error", "%s", tostring(inflate_stream));
-					return
-				end
-				
-				session.log("info", method.." compression selected.");
-				session.send(st.stanza("compressed", {xmlns=xmlns_compression_protocol}));
-				session:reset_stream();
-
-				-- setup compression for session.w
-				local old_send = session.send;
-				
-				session.send = function(t)
-						local status, compressed, eof = pcall(deflate_stream, tostring(t), 'sync');
-						if status == false then
-							session:close({
-								condition = "undefined-condition";
-								text = compressed;
-								extra = st.stanza("failure", {xmlns="http://jabber.org/protocol/compress"}):tag("processing-failed");
-							});
-							module:log("warn", "%s", tostring(compressed));
-							return;
-						end
-						old_send(compressed);
-					end;
-					
-				-- setup decompression for session.data
-				local function setup_decompression(session)
-					local old_data = session.data
-					session.data = function(conn, data)
-							local status, decompressed, eof = pcall(inflate_stream, data);
-							if status == false then
-								session:close({
-									condition = "undefined-condition";
-									text = decompressed;
-									extra = st.stanza("failure", {xmlns="http://jabber.org/protocol/compress"}):tag("processing-failed");
-								});
-								module:log("warn", "%s", tostring(decompressed));
-								return;
-							end
-							old_data(conn, decompressed);
-						end;
-				end
-				setup_decompression(session);
->>>>>>> b3aafb2c
 				
 				local session_reset_stream = session.reset_stream;
 				session.reset_stream = function(session)
@@ -272,19 +203,12 @@
 						return true;
 					end;
 				session.compressed = true;
-<<<<<<< HEAD
-			else
-				session.log("warn", method.." compression selected. But we don't support it.");
-				local error_st = st.stanza("failure", {xmlns=xmlns_compression_protocol}):tag("unsupported-method");
-				(session.sends2s or session.send)(error_st);
-=======
 			elseif method then
 				session.log("info", "%s compression selected, but we don't support it.", tostring(method));
 				local error_st = st.stanza("failure", {xmlns=xmlns_compression_protocol}):tag("unsupported-method");
-				session.send(error_st);
+				(session.sends2s or session.send)(error_st);
 			else
-				session.send(st.stanza("failure", {xmlns=xmlns_compression_protocol}):tag("setup-failed"));
->>>>>>> b3aafb2c
+				(session.sends2s or session.send)(st.stanza("failure", {xmlns=xmlns_compression_protocol}):tag("setup-failed"));
 			end
 		end
 );
