-- Prosody IM
-- Copyright (C) 2009-2012 Tobias Markmann
--
-- This project is MIT/X11 licensed. Please see the
-- COPYING file in the source package for more information.
--

local st = require "util.stanza";
local zlib = require "zlib";
local pcall = pcall;
local tostring = tostring;

local xmlns_compression_feature = "http://jabber.org/features/compress"
local xmlns_compression_protocol = "http://jabber.org/protocol/compress"
local xmlns_stream = "http://etherx.jabber.org/streams";
local compression_stream_feature = st.stanza("compression", {xmlns=xmlns_compression_feature}):tag("method"):text("zlib"):up();
local add_filter = require "util.filters".add_filter;

local compression_level = module:get_option_number("compression_level", 7);

if not compression_level or compression_level < 1 or compression_level > 9 then
	module:log("warn", "Invalid compression level in config: %s", tostring(compression_level));
	module:log("warn", "Module loading aborted. Compression won't be available.");
	return;
end

module:hook("stream-features", function(event)
	local origin, features = event.origin, event.features;
	if not origin.compressed and (origin.type == "c2s" or origin.type == "s2sin" or origin.type == "s2sout") then
		-- FIXME only advertise compression support when TLS layer has no compression enabled
		features:add_child(compression_stream_feature);
	end
end);

module:hook("s2s-stream-features", function(event)
	local origin, features = event.origin, event.features;
	-- FIXME only advertise compression support when TLS layer has no compression enabled
	if not origin.compressed and (origin.type == "c2s" or origin.type == "s2sin" or origin.type == "s2sout") then
		features:add_child(compression_stream_feature);
	end
end);

-- Hook to activate compression if remote server supports it.
module:hook_stanza(xmlns_stream, "features",
		function (session, stanza)
			if not session.compressed and (session.type == "c2s" or session.type == "s2sin" or session.type == "s2sout") then
				-- does remote server support compression?
				local comp_st = stanza:child_with_name("compression");
				if comp_st then
					-- do we support the mechanism
					for a in comp_st:children() do
						local algorithm = a[1]
						if algorithm == "zlib" then
							session.sends2s(st.stanza("compress", {xmlns=xmlns_compression_protocol}):tag("method"):text("zlib"))
							session.log("debug", "Enabled compression using zlib.")
							return true;
						end
					end
					session.log("debug", "Remote server supports no compression algorithm we support.")
				end
			end
		end
, 250);


-- returns either nil or a fully functional ready to use inflate stream
local function get_deflate_stream(session)
	local status, deflate_stream = pcall(zlib.deflate, compression_level);
	if status == false then
		local error_st = st.stanza("failure", {xmlns=xmlns_compression_protocol}):tag("setup-failed");
		(session.sends2s or session.send)(error_st);
		session.log("error", "Failed to create zlib.deflate filter.");
		module:log("error", "%s", tostring(deflate_stream));
		return
	end
	return deflate_stream
end

-- returns either nil or a fully functional ready to use inflate stream
local function get_inflate_stream(session)
	local status, inflate_stream = pcall(zlib.inflate);
	if status == false then
		local error_st = st.stanza("failure", {xmlns=xmlns_compression_protocol}):tag("setup-failed");
		(session.sends2s or session.send)(error_st);
		session.log("error", "Failed to create zlib.inflate filter.");
		module:log("error", "%s", tostring(inflate_stream));
		return
	end
	return inflate_stream
end

-- setup compression for a stream
local function setup_compression(session, deflate_stream)
	add_filter(session, "bytes/out", function(t)
		local status, compressed, eof = pcall(deflate_stream, tostring(t), 'sync');
		if status == false then
			module:log("warn", "%s", tostring(compressed));
			session:close({
				condition = "undefined-condition";
				text = compressed;
				extra = st.stanza("failure", {xmlns="http://jabber.org/protocol/compress"}):tag("processing-failed");
			});
			return;
		end
		return compressed;
	end);
end

-- setup decompression for a stream
local function setup_decompression(session, inflate_stream)
	add_filter(session, "bytes/in", function(data)
		local status, decompressed, eof = pcall(inflate_stream, data);
		if status == false then
			module:log("warn", "%s", tostring(decompressed));
			session:close({
				condition = "undefined-condition";
				text = decompressed;
				extra = st.stanza("failure", {xmlns="http://jabber.org/protocol/compress"}):tag("processing-failed");
			});
			return;
		end
		return decompressed;
	end);
end

module:hook("stanza/http://jabber.org/protocol/compress:compressed", function(event)
	local session = event.origin;
<<<<<<< HEAD
	
	if session.type == "s2sout" then
=======

	if session.type == "s2sout_unauthed" or session.type == "s2sout" then
>>>>>>> 8c0d996b
		session.log("debug", "Activating compression...")
		-- create deflate and inflate streams
		local deflate_stream = get_deflate_stream(session);
		if not deflate_stream then return true; end

		local inflate_stream = get_inflate_stream(session);
		if not inflate_stream then return true; end

		-- setup compression for session.w
		setup_compression(session, deflate_stream);

		-- setup decompression for session.data
		setup_decompression(session, inflate_stream);
		session:reset_stream();
		session:open_stream(session.from_host, session.to_host);
		session.compressed = true;
		return true;
	end
end);

module:hook("stanza/http://jabber.org/protocol/compress:compress", function(event)
	local session, stanza = event.origin, event.stanza;

	if session.type == "c2s" or session.type == "s2sin" then
		-- fail if we are already compressed
		if session.compressed then
			local error_st = st.stanza("failure", {xmlns=xmlns_compression_protocol}):tag("setup-failed");
			(session.sends2s or session.send)(error_st);
			session.log("debug", "Client tried to establish another compression layer.");
			return true;
		end

		-- checking if the compression method is supported
		local method = stanza:child_with_name("method");
		method = method and (method[1] or "");
		if method == "zlib" then
			session.log("debug", "zlib compression enabled.");

			-- create deflate and inflate streams
			local deflate_stream = get_deflate_stream(session);
			if not deflate_stream then return true; end

			local inflate_stream = get_inflate_stream(session);
			if not inflate_stream then return true; end

			(session.sends2s or session.send)(st.stanza("compressed", {xmlns=xmlns_compression_protocol}));
			session:reset_stream();

			-- setup compression for session.w
			setup_compression(session, deflate_stream);

			-- setup decompression for session.data
			setup_decompression(session, inflate_stream);

			session.compressed = true;
		elseif method then
			session.log("debug", "%s compression selected, but we don't support it.", tostring(method));
			local error_st = st.stanza("failure", {xmlns=xmlns_compression_protocol}):tag("unsupported-method");
			(session.sends2s or session.send)(error_st);
		else
			(session.sends2s or session.send)(st.stanza("failure", {xmlns=xmlns_compression_protocol}):tag("setup-failed"));
		end
		return true;
	end
end);
<|MERGE_RESOLUTION|>--- conflicted
+++ resolved
@@ -125,13 +125,8 @@
 
 module:hook("stanza/http://jabber.org/protocol/compress:compressed", function(event)
 	local session = event.origin;
-<<<<<<< HEAD
 	
 	if session.type == "s2sout" then
-=======
-
-	if session.type == "s2sout_unauthed" or session.type == "s2sout" then
->>>>>>> 8c0d996b
 		session.log("debug", "Activating compression...")
 		-- create deflate and inflate streams
 		local deflate_stream = get_deflate_stream(session);
