-- Prosody IM
-- Copyright (C) 2008-2010 Matthew Wild
-- Copyright (C) 2008-2010 Waqas Hussain
-- 
-- This project is MIT/X11 licensed. Please see the
-- COPYING file in the source package for more information.
--

local st = require "util.stanza";

local secure_auth_only = module:get_option("c2s_require_encryption") or module:get_option("require_encryption");
local secure_s2s_only = module:get_option("s2s_require_encryption");

local xmlns_starttls = 'urn:ietf:params:xml:ns:xmpp-tls';
local starttls_attr = { xmlns = xmlns_starttls };
local starttls_proceed = st.stanza("proceed", starttls_attr);
local starttls_failure = st.stanza("failure", starttls_attr);
local c2s_feature = st.stanza("starttls", starttls_attr);
local s2s_feature = st.stanza("starttls", starttls_attr);
if secure_auth_only then c2s_feature:tag("required"):up(); end
if secure_s2s_only then s2s_feature:tag("required"):up(); end

local global_ssl_ctx = prosody.global_ssl_ctx;

<<<<<<< HEAD
local host = hosts[module.host];
=======
local starttls_attr = { xmlns = xmlns_starttls };

--- Client-to-server TLS handling
module:add_handler("c2s_unauthed", "starttls", xmlns_starttls,
		function (session, stanza)
			if session.conn.starttls and host.ssl_ctx_in then
				session.send(st.stanza("proceed", starttls_attr));
				session:reset_stream();
				if session.host and hosts[session.host].ssl_ctx_in then
					session.conn.set_sslctx(hosts[session.host].ssl_ctx_in);
				end
				session.conn.starttls();
				session.log("info", "TLS negotiation started...");
				session.secure = false;
			else
				session.log("warn", "Attempt to start TLS, but TLS is not available on this connection");
				(session.sends2s or session.send)(st.stanza("failure", starttls_attr));
				session:close();
			end
		end);

module:add_event_hook("stream-features", 
		function (session, features)
			if session.conn.starttls then
				features:tag("starttls", starttls_attr);
				if secure_auth_only then
					features:tag("required"):up():up();
				else
					features:up();
				end
			end
		end);
---

-- Stop here if the user doesn't want to allow s2s encryption
if module:get_option("s2s_allow_encryption") == false then
	return;
end

--- Server-to-server TLS handling
module:add_handler("s2sin_unauthed", "starttls", xmlns_starttls,
		function (session, stanza)
			if session.conn.starttls and host.ssl_ctx_in then
				session.sends2s(st.stanza("proceed", starttls_attr));
				session:reset_stream();
				if session.to_host and hosts[session.to_host].ssl_ctx_in then
					session.conn.set_sslctx(hosts[session.to_host].ssl_ctx_in);
				end
				session.conn.starttls();
				session.log("info", "TLS negotiation started for incoming s2s...");
				session.secure = false;
			else
				session.log("warn", "Attempt to start TLS, but TLS is not available on this s2s connection");
				(session.sends2s or session.send)(st.stanza("failure", starttls_attr));
				session:close();
			end
		end);
>>>>>>> 67a0c4e8

local function can_do_tls(session)
	if session.type == "c2s_unauthed" then
		return session.conn.starttls and host.ssl_ctx_in;
	elseif session.type == "s2sin_unauthed" then
		return session.conn.starttls and host.ssl_ctx_in;
	elseif session.direction == "outgoing" then
		return session.conn.starttls and host.ssl_ctx;
	end
	return false;
end

<<<<<<< HEAD
-- Hook <starttls/>
module:hook("stanza/urn:ietf:params:xml:ns:xmpp-tls:starttls", function(event)
	local origin = event.origin;
	if can_do_tls(origin) then
		(origin.sends2s or origin.send)(starttls_proceed);
		origin:reset_stream();
		local host = origin.to_host or origin.host;
		local ssl_ctx = host and hosts[host].ssl_ctx_in or global_ssl_ctx;
		origin.conn:starttls(ssl_ctx);
		origin.log("info", "TLS negotiation started for %s...", origin.type);
		origin.secure = false;
	else
		origin.log("warn", "Attempt to start TLS, but TLS is not available on this %s connection", origin.type);
		(origin.sends2s or origin.send)(starttls_failure);
		origin:close();
	end
	return true;
end);

-- Advertize stream feature
module:hook("stream-features", function(event)
	local origin, features = event.origin, event.features;
	if can_do_tls(origin) then
		features:add_child(c2s_feature);
	end
end);
module:hook("s2s-stream-features", function(event)
	local origin, features = event.origin, event.features;
	if can_do_tls(origin) then
		features:add_child(s2s_feature);
	end
end);
=======
module:hook("s2s-stream-features", 
		function (data)
			local session, features = data.session, data.features;
			if session.to_host and session.conn.starttls then
				features:tag("starttls", starttls_attr);
				if secure_s2s_only then
					features:tag("required"):up():up();
				else
					features:up();
				end
			end
		end);
>>>>>>> 67a0c4e8

-- For s2sout connections, start TLS if we can
module:hook_stanza("http://etherx.jabber.org/streams", "features", function (session, stanza)
	module:log("debug", "Received features element");
	if can_do_tls(session) and stanza:child_with_ns(xmlns_starttls) then
		module:log("%s is offering TLS, taking up the offer...", session.to_host);
		session.sends2s("<starttls xmlns='"..xmlns_starttls.."'/>");
		return true;
	end
end, 500);

module:hook_stanza(xmlns_starttls, "proceed", function (session, stanza)
	module:log("debug", "Proceeding with TLS on s2sout...");
	session:reset_stream();
	local ssl_ctx = session.from_host and hosts[session.from_host].ssl_ctx or global_ssl_ctx;
	session.conn:starttls(ssl_ctx, true);
	session.secure = false;
	return true;
end);<|MERGE_RESOLUTION|>--- conflicted
+++ resolved
@@ -10,6 +10,7 @@
 
 local secure_auth_only = module:get_option("c2s_require_encryption") or module:get_option("require_encryption");
 local secure_s2s_only = module:get_option("s2s_require_encryption");
+local allow_s2s_tls = module:get_option("s2s_allow_encryption") ~= false;
 
 local xmlns_starttls = 'urn:ietf:params:xml:ns:xmpp-tls';
 local starttls_attr = { xmlns = xmlns_starttls };
@@ -22,80 +23,19 @@
 
 local global_ssl_ctx = prosody.global_ssl_ctx;
 
-<<<<<<< HEAD
 local host = hosts[module.host];
-=======
-local starttls_attr = { xmlns = xmlns_starttls };
-
---- Client-to-server TLS handling
-module:add_handler("c2s_unauthed", "starttls", xmlns_starttls,
-		function (session, stanza)
-			if session.conn.starttls and host.ssl_ctx_in then
-				session.send(st.stanza("proceed", starttls_attr));
-				session:reset_stream();
-				if session.host and hosts[session.host].ssl_ctx_in then
-					session.conn.set_sslctx(hosts[session.host].ssl_ctx_in);
-				end
-				session.conn.starttls();
-				session.log("info", "TLS negotiation started...");
-				session.secure = false;
-			else
-				session.log("warn", "Attempt to start TLS, but TLS is not available on this connection");
-				(session.sends2s or session.send)(st.stanza("failure", starttls_attr));
-				session:close();
-			end
-		end);
-
-module:add_event_hook("stream-features", 
-		function (session, features)
-			if session.conn.starttls then
-				features:tag("starttls", starttls_attr);
-				if secure_auth_only then
-					features:tag("required"):up():up();
-				else
-					features:up();
-				end
-			end
-		end);
----
-
--- Stop here if the user doesn't want to allow s2s encryption
-if module:get_option("s2s_allow_encryption") == false then
-	return;
-end
-
---- Server-to-server TLS handling
-module:add_handler("s2sin_unauthed", "starttls", xmlns_starttls,
-		function (session, stanza)
-			if session.conn.starttls and host.ssl_ctx_in then
-				session.sends2s(st.stanza("proceed", starttls_attr));
-				session:reset_stream();
-				if session.to_host and hosts[session.to_host].ssl_ctx_in then
-					session.conn.set_sslctx(hosts[session.to_host].ssl_ctx_in);
-				end
-				session.conn.starttls();
-				session.log("info", "TLS negotiation started for incoming s2s...");
-				session.secure = false;
-			else
-				session.log("warn", "Attempt to start TLS, but TLS is not available on this s2s connection");
-				(session.sends2s or session.send)(st.stanza("failure", starttls_attr));
-				session:close();
-			end
-		end);
->>>>>>> 67a0c4e8
 
 local function can_do_tls(session)
 	if session.type == "c2s_unauthed" then
 		return session.conn.starttls and host.ssl_ctx_in;
-	elseif session.type == "s2sin_unauthed" then
+	elseif session.type == "s2sin_unauthed" and allow_s2s_tls then
 		return session.conn.starttls and host.ssl_ctx_in;
-	elseif session.direction == "outgoing" then
+	elseif session.direction == "outgoing" and allow_s2s_tls then
 		return session.conn.starttls and host.ssl_ctx;
 	end
 	return false;
 end
 
-<<<<<<< HEAD
 -- Hook <starttls/>
 module:hook("stanza/urn:ietf:params:xml:ns:xmpp-tls:starttls", function(event)
 	local origin = event.origin;
@@ -128,20 +68,6 @@
 		features:add_child(s2s_feature);
 	end
 end);
-=======
-module:hook("s2s-stream-features", 
-		function (data)
-			local session, features = data.session, data.features;
-			if session.to_host and session.conn.starttls then
-				features:tag("starttls", starttls_attr);
-				if secure_s2s_only then
-					features:tag("required"):up():up();
-				else
-					features:up();
-				end
-			end
-		end);
->>>>>>> 67a0c4e8
 
 -- For s2sout connections, start TLS if we can
 module:hook_stanza("http://etherx.jabber.org/streams", "features", function (session, stanza)
