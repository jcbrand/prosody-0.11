-- Prosody IM
-- Copyright (C) 2008-2010 Matthew Wild
-- Copyright (C) 2008-2010 Waqas Hussain
--
-- This project is MIT/X11 licensed. Please see the
-- COPYING file in the source package for more information.
--

if module:get_host_type() ~= "component" then
	error("MUC should be loaded as a component, please see http://prosody.im/doc/components", 0);
end

local muclib = module:require "muc";
room_mt = muclib.room_mt; -- Yes, global.
local iterators = require "util.iterators";
local jid_split = require "util.jid".split;
local jid_bare = require "util.jid".bare;
local st = require "util.stanza";
local um_is_admin = require "core.usermanager".is_admin;

local rooms = module:shared "rooms";

module:depends("disco");
module:add_identity("conference", "text", module:get_option_string("name", "Prosody Chatrooms"));
module:add_feature("http://jabber.org/protocol/muc");
module:depends "muc_unique"
module:require "muc/lock";

local function is_admin(jid)
	return um_is_admin(jid, module.host);
end

<<<<<<< HEAD
do -- Monkey patch to make server admins room owners
	local _get_affiliation = room_mt.get_affiliation;
	function room_mt:get_affiliation(jid)
		if is_admin(jid) then return "owner"; end
		return _get_affiliation(self, jid);
	end

	local _set_affiliation = room_mt.set_affiliation;
	function room_mt:set_affiliation(actor, jid, ...)
		if is_admin(jid) then return nil, "modify", "not-acceptable"; end
		return _set_affiliation(self, actor, jid, ...);
	end
=======
room_mt = muclib.room_mt; -- Yes, global.
local _set_affiliation = room_mt.set_affiliation;
local _get_affiliation = room_mt.get_affiliation;
function muclib.room_mt:get_affiliation(jid)
	if is_admin(jid) then return "owner"; end
	return _get_affiliation(self, jid);
end
function muclib.room_mt:set_affiliation(actor, jid, affiliation, callback, reason)
	if affiliation ~= "owner" and is_admin(jid) then return nil, "modify", "not-acceptable"; end
	return _set_affiliation(self, actor, jid, affiliation, callback, reason);
>>>>>>> b460e6d4
end

local persistent = module:require "muc/persistent";
local persistent_rooms_storage = module:open_store("persistent");
local persistent_rooms = module:open_store("persistent", "map");
local room_configs = module:open_store("config");

local function room_save(room, forced)
	local node = jid_split(room.jid);
	local is_persistent = persistent.get(room);
	persistent_rooms:set(nil, room.jid, is_persistent);
	if is_persistent then
		local history = room._data.history;
		room._data.history = nil;
		local data = {
			jid = room.jid;
			_data = room._data;
			_affiliations = room._affiliations;
		};
		room_configs:set(node, data);
		room._data.history = history;
	elseif forced then
		room_configs:set(node, nil);
		if not next(room._occupants) then -- Room empty
			rooms[room.jid] = nil;
		end
	end
end

-- Automatically destroy empty non-persistent rooms
module:hook("muc-occupant-left",function(event)
	local room = event.room
	if not room:has_occupant() and not persistent.get(room) then -- empty, non-persistent room
		module:fire_event("muc-room-destroyed", { room = room });
	end
end);

function track_room(room)
	rooms[room.jid] = room;
	-- When room is created, over-ride 'save' method
	room.save = room_save;
end

local function restore_room(jid)
	local node = jid_split(jid);
	local data = room_configs:get(node);
	if data then
		local room = muclib.new_room(jid);
		room._data = data._data;
		room._affiliations = data._affiliations;
		track_room(room);
		return room;
	end
end

function forget_room(room)
	local room_jid = room.jid;
	local node = jid_split(room.jid);
	rooms[room_jid] = nil;
	room_configs:set(node, nil);
	if persistent.get(room) then
		persistent_rooms:set(nil, room_jid, nil);
	end
end

function get_room_from_jid(room_jid)
	local room = rooms[room_jid];
	if room == nil then
		-- Check if in persistent storage
		if persistent_rooms:get(nil, room_jid) then
			room = restore_room(room_jid);
			if room == nil then
				module:log("error", "Missing data for room '%s', removing from persistent room list", room_jid);
				persistent_rooms:set(nil, room_jid, nil);
			end
		end
	end
	return room
end

function each_room(local_only)
	if not local_only then
		for room_jid in pairs(persistent_rooms_storage:get(nil) or {}) do
			if rooms[room_jid] == nil then -- Don't restore rooms that already exist
				local room = restore_room(room_jid);
				if room == nil then
					module:log("error", "Missing data for room '%s', omitting from iteration", room_jid);
				end
			end
		end
	end
	return iterators.values(rooms);
end

module:hook("host-disco-items", function(event)
	local reply = event.reply;
	module:log("debug", "host-disco-items called");
	for room in each_room() do
		if not room:get_hidden() then
			reply:tag("item", {jid=room.jid, name=room:get_name()}):up();
		end
	end
end);

module:hook("muc-room-pre-create", function(event)
	track_room(event.room);
end, -1000);

module:hook("muc-room-destroyed",function(event)
	return forget_room(event.room);
end)

do
	local restrict_room_creation = module:get_option("restrict_room_creation");
	if restrict_room_creation == true then
		restrict_room_creation = "admin";
	end
	if restrict_room_creation then
		local host_suffix = module.host:gsub("^[^%.]+%.", "");
		module:hook("muc-room-pre-create", function(event)
			local origin, stanza = event.origin, event.stanza;
			local user_jid = stanza.attr.from;
			if not is_admin(user_jid) and not (
				restrict_room_creation == "local" and
				select(2, jid_split(user_jid)) == host_suffix
			) then
				origin.send(st.error_reply(stanza, "cancel", "not-allowed"));
				return true;
			end
		end);
	end
end

for event_name, method in pairs {
	-- Normal room interactions
	["iq-get/bare/http://jabber.org/protocol/disco#info:query"] = "handle_disco_info_get_query" ;
	["iq-get/bare/http://jabber.org/protocol/disco#items:query"] = "handle_disco_items_get_query" ;
	["iq-set/bare/http://jabber.org/protocol/muc#admin:query"] = "handle_admin_query_set_command" ;
	["iq-get/bare/http://jabber.org/protocol/muc#admin:query"] = "handle_admin_query_get_command" ;
	["iq-set/bare/http://jabber.org/protocol/muc#owner:query"] = "handle_owner_query_set_to_room" ;
	["iq-get/bare/http://jabber.org/protocol/muc#owner:query"] = "handle_owner_query_get_to_room" ;
	["message/bare"] = "handle_message_to_room" ;
	["presence/bare"] = "handle_presence_to_room" ;
	-- Host room
	["iq-get/host/http://jabber.org/protocol/disco#info:query"] = "handle_disco_info_get_query" ;
	["iq-get/host/http://jabber.org/protocol/disco#items:query"] = "handle_disco_items_get_query" ;
	["iq-set/host/http://jabber.org/protocol/muc#admin:query"] = "handle_admin_query_set_command" ;
	["iq-get/host/http://jabber.org/protocol/muc#admin:query"] = "handle_admin_query_get_command" ;
	["iq-set/host/http://jabber.org/protocol/muc#owner:query"] = "handle_owner_query_set_to_room" ;
	["iq-get/host/http://jabber.org/protocol/muc#owner:query"] = "handle_owner_query_get_to_room" ;
	["message/host"] = "handle_message_to_room" ;
	["presence/host"] = "handle_presence_to_room" ;
	-- Direct to occupant (normal rooms and host room)
	["presence/full"] = "handle_presence_to_occupant" ;
	["iq/full"] = "handle_iq_to_occupant" ;
	["message/full"] = "handle_message_to_occupant" ;
} do
	module:hook(event_name, function (event)
		local origin, stanza = event.origin, event.stanza;
		local room_jid = jid_bare(stanza.attr.to);
		local room = get_room_from_jid(room_jid);
		if room == nil then
			-- Watch presence to create rooms
			if stanza.attr.type == nil and stanza.name == "presence" then
				room = muclib.new_room(room_jid);
			else
				origin.send(st.error_reply(stanza, "cancel", "not-allowed"));
				return true;
			end
		end
		return room[method](room, origin, stanza);
	end, -2)
end

function shutdown_component()
	local x = st.stanza("x", {xmlns = "http://jabber.org/protocol/muc#user"})
		:tag("status", { code = "332"}):up();
	for room in each_room(true) do
		room:clear(x);
	end
end
module:hook_global("server-stopping", shutdown_component);

do -- Ad-hoc commands
	module:depends "adhoc";
	local t_concat = table.concat;
	local adhoc_new = module:require "adhoc".new;
	local adhoc_initial = require "util.adhoc".new_initial_data_form;
	local array = require "util.array";
	local dataforms_new = require "util.dataforms".new;

	local destroy_rooms_layout = dataforms_new {
		title = "Destroy rooms";
		instructions = "Select the rooms to destroy";

		{ name = "FORM_TYPE", type = "hidden", value = "http://prosody.im/protocol/muc#destroy" };
		{ name = "rooms", type = "list-multi", required = true, label = "Rooms to destroy:"};
	};

	local destroy_rooms_handler = adhoc_initial(destroy_rooms_layout, function()
		return { rooms = array.collect(each_room()):pluck("jid"):sort(); };
	end, function(fields, errors)
		if errors then
			local errmsg = {};
			for name, err in pairs(errors) do
				errmsg[#errmsg + 1] = name .. ": " .. err;
			end
			return { status = "completed", error = { message = t_concat(errmsg, "\n") } };
		end
		for _, room in ipairs(fields.rooms) do
			get_room_from_jid(room):destroy();
		end
		return { status = "completed", info = "The following rooms were destroyed:\n"..t_concat(fields.rooms, "\n") };
	end);
	local destroy_rooms_desc = adhoc_new("Destroy Rooms", "http://prosody.im/protocol/muc#destroy", destroy_rooms_handler, "admin");

	module:provides("adhoc", destroy_rooms_desc);
end<|MERGE_RESOLUTION|>--- conflicted
+++ resolved
@@ -30,7 +30,6 @@
 	return um_is_admin(jid, module.host);
 end
 
-<<<<<<< HEAD
 do -- Monkey patch to make server admins room owners
 	local _get_affiliation = room_mt.get_affiliation;
 	function room_mt:get_affiliation(jid)
@@ -40,21 +39,9 @@
 
 	local _set_affiliation = room_mt.set_affiliation;
 	function room_mt:set_affiliation(actor, jid, ...)
-		if is_admin(jid) then return nil, "modify", "not-acceptable"; end
+		if affiliation ~= "owner" and is_admin(jid) then return nil, "modify", "not-acceptable"; end
 		return _set_affiliation(self, actor, jid, ...);
 	end
-=======
-room_mt = muclib.room_mt; -- Yes, global.
-local _set_affiliation = room_mt.set_affiliation;
-local _get_affiliation = room_mt.get_affiliation;
-function muclib.room_mt:get_affiliation(jid)
-	if is_admin(jid) then return "owner"; end
-	return _get_affiliation(self, jid);
-end
-function muclib.room_mt:set_affiliation(actor, jid, affiliation, callback, reason)
-	if affiliation ~= "owner" and is_admin(jid) then return nil, "modify", "not-acceptable"; end
-	return _set_affiliation(self, actor, jid, affiliation, callback, reason);
->>>>>>> b460e6d4
 end
 
 local persistent = module:require "muc/persistent";
