--- conflicted
+++ resolved
@@ -49,12 +49,7 @@
 				username = nodeprep(username);
 				resource = resourceprep(resource)
 				local reply = st.reply(stanza);
-<<<<<<< HEAD
 				if usermanager.validate_credentials(session.host, username, password) then
-=======
-				require "core.usermanager"
-				if username and resource and usermanager.validate_credentials(session.host, username, password) then
->>>>>>> 0adb8201
 					-- Authentication successful!
 					local success, err = sessionmanager.make_authenticated(session, username);
 					if success then
@@ -62,16 +57,12 @@
 						success, err_type, err, err_msg = sessionmanager.bind_resource(session, resource);
 						if not success then
 							session.send(st.error_reply(stanza, err_type, err, err_msg));
-<<<<<<< HEAD
-							return true; -- FIXME need to unauthenticate here
-=======
 							session.username, session.type = nil, "c2s_unauthed"; -- FIXME should this be placed in sessionmanager?
 							return true;
 						elseif resource ~= session.resource then -- server changed resource, not supported by legacy auth
 							session.send(st.error_reply(stanza, "cancel", "conflict", "The requested resource could not be assigned to this session."));
 							session:close(); -- FIXME undo resource bind and auth instead of closing the session?
 							return true;
->>>>>>> 0adb8201
 						end
 					end
 					session.send(st.reply(stanza));
