--- conflicted
+++ resolved
@@ -22,28 +22,16 @@
 	end
 	local tag = query.tags[1];
 	local key = tag.name..":"..tag.attr.xmlns;
-<<<<<<< HEAD
 	if stanza.attr.type == "get" then
 		local data, err = private_storage:get(origin.username, key);
 		if data then
-			return origin.send(st.reply(stanza):query("jabber:iq:private"):add_child(st.deserialize(data)));
+			origin.send(st.reply(stanza):query("jabber:iq:private"):add_child(st.deserialize(data)));
 		elseif err then
-			return origin.send(st.error_reply(stanza, "wait", "internal-server-error", err));
-=======
-	local data, err = private_storage:get(origin.username);
-	if err then
-		origin.send(st.error_reply(stanza, "wait", "internal-server-error", err));
-		return true;
-	end
-	if stanza.attr.type == "get" then
-		if data and data[key] then
-			origin.send(st.reply(stanza):query("jabber:iq:private"):add_child(st.deserialize(data[key])));
-			return true;
->>>>>>> 4e242837
+			origin.send(st.error_reply(stanza, "wait", "internal-server-error", err));
 		else
 			origin.send(st.reply(stanza):add_child(query));
-			return true;
 		end
+		return true;
 	else -- type == set
 		local data;
 		if #tag ~= 0 then
