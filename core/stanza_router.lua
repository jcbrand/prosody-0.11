
-- The code in this file should be self-explanatory, though the logic is horrible
-- for more info on that, see doc/stanza_routing.txt, which attempts to condense
-- the rules from the RFCs (mainly 3921)

require "core.servermanager"

local log = require "util.logger".init("stanzarouter")

local st = require "util.stanza";
local send = require "core.sessionmanager".send_to_session;
<<<<<<< HEAD
=======
-- local send_s2s = require "core.s2smanager".send_to_host;
>>>>>>> 3286f060
local user_exists = require "core.usermanager".user_exists;

local jid_split = require "util.jid".split;
local print, debug = print, debug;

function core_process_stanza(origin, stanza)
	log("debug", "Received: "..tostring(stanza))
	-- TODO verify validity of stanza (as well as JID validity)
	if stanza.name == "iq" and not(#stanza.tags == 1 and stanza.tags[1].attr.xmlns) then
		if stanza.attr.type == "set" or stanza.attr.type == "get" then
			error("Invalid IQ");
		elseif #stanza.tags > 1 or not(stanza.attr.type == "error" or stanza.attr.type == "result") then
			error("Invalid IQ");
		end
	end

	if origin.type == "c2s" and not origin.full_jid
		and not(stanza.name == "iq" and stanza.tags[1].name == "bind"
				and stanza.tags[1].attr.xmlns == "urn:ietf:params:xml:ns:xmpp-bind") then
		error("Client MUST bind resource after auth");
	end

	local to = stanza.attr.to;
	stanza.attr.from = origin.full_jid; -- quick fix to prevent impersonation (FIXME this would be incorrect when the origin is not c2s)
	-- TODO also, stazas should be returned to their original state before the function ends
	
	-- TODO presence subscriptions
	if not to then
			core_handle_stanza(origin, stanza);
	elseif hosts[to] and hosts[to].type == "local" then
		core_handle_stanza(origin, stanza);
	elseif stanza.name == "iq" and not select(3, jid_split(to)) then
		core_handle_stanza(origin, stanza);
	elseif origin.type == "c2s" then
		core_route_stanza(origin, stanza);
	end
end

-- This function handles stanzas which are not routed any further,
-- that is, they are handled by this server
function core_handle_stanza(origin, stanza)
	-- Handlers
	if origin.type == "c2s" or origin.type == "c2s_unauthed" then
		local session = origin;
		
		if stanza.name == "presence" and origin.roster then
			if stanza.attr.type == nil or stanza.attr.type == "available" or stanza.attr.type == "unavailable" then
				for jid in pairs(origin.roster) do -- broadcast to all interested contacts
					local subscription = origin.roster[jid].subscription;
					if subscription == "both" or subscription == "from" then
						stanza.attr.to = jid;
						core_route_stanza(origin, stanza);
					end
				end
				local node, host = jid_split(stanza.attr.from);
				for _, res in pairs(hosts[host].sessions[node].sessions) do -- broadcast to all resources and from resources
					if res ~= origin then
						if res.full_jid then -- to resource. FIXME is this check correct? Maybe it should be res.presence
							stanza.attr.to = res.full_jid;
							core_route_stanza(origin, stanza);
						end
						if res.presence then -- from all resources for which we have presence
							res.presence.attr.to = origin.full_jid;
							core_route_stanza(res, res.presence);
							res.presence.attr.to = nil;
						end
					end
				end
				if not origin.presence then -- presence probes on initial presence
					local probe = st.presence({from = origin.full_jid, type = "probe"});
					for jid in pairs(origin.roster) do
						local subscription = origin.roster[jid].subscription;
						if subscription == "both" or subscription == "to" then
							probe.attr.to = jid;
							core_route_stanza(origin, probe);
						end
					end
				end
				origin.presence = stanza;
				stanza.attr.to = nil; -- reset it
			else
				-- TODO error, bad type
			end
		else
			log("debug", "Routing stanza to local");
			handle_stanza(session, stanza);
		end
	end
end

function is_authorized_to_see_presence(origin, username, host)
	local roster = datamanager.load(username, host, "roster") or {};
	local item = roster[origin.username.."@"..origin.host];
	return item and (item.subscription == "both" or item.subscription == "from");
end

function core_route_stanza(origin, stanza)
	-- Hooks
	--- ...later
	
	-- Deliver
	local to = stanza.attr.to;
	local node, host, resource = jid_split(to);

	if stanza.name == "presence" and (stanza.attr.type ~= nil and stanza.attr.type ~= "unavailable") then resource = nil; end

	local host_session = hosts[host]
	if host_session and host_session.type == "local" then
		-- Local host
		local user = host_session.sessions[node];
		if user then
			local res = user.sessions[resource];
			if not res then
				-- if we get here, resource was not specified or was unavailable
				if stanza.name == "presence" then
					if stanza.attr.type ~= nil and stanza.attr.type ~= "unavailable" then
						if stanza.attr.type == "probe" then
							if is_authorized_to_see_presence(origin, node, host) then
								for k in pairs(user.sessions) do -- return presence for all resources
									if user.sessions[k].presence then
										local pres = user.sessions[k].presence;
										pres.attr.to = origin.full_jid;
										pres.attr.from = user.sessions[k].full_jid;
										send(origin, pres);
										pres.attr.to = nil;
										pres.attr.from = nil;
									end
								end
							else
								send(origin, st.presence({from=user.."@"..host, to=origin.username.."@"..origin.host, type="unsubscribed"}));
							end
						elseif stanza.attr.type == "subscribe" then
							-- TODO
						elseif stanza.attr.type == "unsubscribe" then
							-- TODO
						elseif stanza.attr.type == "subscribed" then
							-- TODO
						elseif stanza.attr.type == "unsubscribed" then
							-- TODO
						end -- discard any other type
					else -- sender is available or unavailable
						for k in pairs(user.sessions) do -- presence broadcast to all user resources
							if user.sessions[k].full_jid then
								stanza.attr.to = user.sessions[k].full_jid;
								send(user.sessions[k], stanza);
							end
						end
					end
				elseif stanza.name == "message" then -- select a resource to recieve message
					for k in pairs(user.sessions) do
						if user.sessions[k].full_jid then
							res = user.sessions[k];
							break;
						end
					end
					-- TODO find resource with greatest priority
					send(res, stanza);
				else
					-- TODO send IQ error
				end
			else
				-- User + resource is online...
				stanza.attr.to = res.full_jid;
				send(res, stanza); -- Yay \o/
			end
		else
			-- user not online
			if user_exists(node, host) then
				if stanza.name == "presence" then
					if stanza.attr.type == "probe" and is_authorized_to_see_presence(origin, node, host) then -- FIXME what to do for not c2s?
						-- TODO send last recieved unavailable presence
					else
						-- TODO send unavailable presence
					end
				elseif stanza.name == "message" then
					-- TODO send message error, or store offline messages
				elseif stanza.name == "iq" then
					-- TODO send IQ error
				end
			else -- user does not exist
				-- TODO we would get here for nodeless JIDs too. Do something fun maybe? Echo service? Let plugins use xmpp:server/resource addresses?
				if stanza.name == "presence" then
					if stanza.attr.type == "probe" then
						send(origin, st.presence({from = user.."@"..host, to = origin.username.."@"..origin.host, type = "unsubscribed"}));
					end
					-- else ignore
				else
					send(origin, st.error_reply(stanza, "cancel", "service-unavailable"));
				end
			end
		end
	else
		-- Remote host
		if host_session then
			-- Send to session
		else
			-- Need to establish the connection
		end
	end
	stanza.attr.to = to; -- reset
end

function handle_stanza_toremote(stanza)
	log("error", "Stanza bound for remote host, but s2s is not implemented");
end<|MERGE_RESOLUTION|>--- conflicted
+++ resolved
@@ -1,220 +1,217 @@
-
--- The code in this file should be self-explanatory, though the logic is horrible
--- for more info on that, see doc/stanza_routing.txt, which attempts to condense
--- the rules from the RFCs (mainly 3921)
-
-require "core.servermanager"
-
-local log = require "util.logger".init("stanzarouter")
-
-local st = require "util.stanza";
-local send = require "core.sessionmanager".send_to_session;
-<<<<<<< HEAD
-=======
--- local send_s2s = require "core.s2smanager".send_to_host;
->>>>>>> 3286f060
-local user_exists = require "core.usermanager".user_exists;
-
-local jid_split = require "util.jid".split;
-local print, debug = print, debug;
-
-function core_process_stanza(origin, stanza)
-	log("debug", "Received: "..tostring(stanza))
-	-- TODO verify validity of stanza (as well as JID validity)
-	if stanza.name == "iq" and not(#stanza.tags == 1 and stanza.tags[1].attr.xmlns) then
-		if stanza.attr.type == "set" or stanza.attr.type == "get" then
-			error("Invalid IQ");
-		elseif #stanza.tags > 1 or not(stanza.attr.type == "error" or stanza.attr.type == "result") then
-			error("Invalid IQ");
-		end
-	end
-
-	if origin.type == "c2s" and not origin.full_jid
-		and not(stanza.name == "iq" and stanza.tags[1].name == "bind"
-				and stanza.tags[1].attr.xmlns == "urn:ietf:params:xml:ns:xmpp-bind") then
-		error("Client MUST bind resource after auth");
-	end
-
-	local to = stanza.attr.to;
-	stanza.attr.from = origin.full_jid; -- quick fix to prevent impersonation (FIXME this would be incorrect when the origin is not c2s)
-	-- TODO also, stazas should be returned to their original state before the function ends
-	
-	-- TODO presence subscriptions
-	if not to then
-			core_handle_stanza(origin, stanza);
-	elseif hosts[to] and hosts[to].type == "local" then
-		core_handle_stanza(origin, stanza);
-	elseif stanza.name == "iq" and not select(3, jid_split(to)) then
-		core_handle_stanza(origin, stanza);
-	elseif origin.type == "c2s" then
-		core_route_stanza(origin, stanza);
-	end
-end
-
--- This function handles stanzas which are not routed any further,
--- that is, they are handled by this server
-function core_handle_stanza(origin, stanza)
-	-- Handlers
-	if origin.type == "c2s" or origin.type == "c2s_unauthed" then
-		local session = origin;
-		
-		if stanza.name == "presence" and origin.roster then
-			if stanza.attr.type == nil or stanza.attr.type == "available" or stanza.attr.type == "unavailable" then
-				for jid in pairs(origin.roster) do -- broadcast to all interested contacts
-					local subscription = origin.roster[jid].subscription;
-					if subscription == "both" or subscription == "from" then
-						stanza.attr.to = jid;
-						core_route_stanza(origin, stanza);
-					end
-				end
-				local node, host = jid_split(stanza.attr.from);
-				for _, res in pairs(hosts[host].sessions[node].sessions) do -- broadcast to all resources and from resources
-					if res ~= origin then
-						if res.full_jid then -- to resource. FIXME is this check correct? Maybe it should be res.presence
-							stanza.attr.to = res.full_jid;
-							core_route_stanza(origin, stanza);
-						end
-						if res.presence then -- from all resources for which we have presence
-							res.presence.attr.to = origin.full_jid;
-							core_route_stanza(res, res.presence);
-							res.presence.attr.to = nil;
-						end
-					end
-				end
-				if not origin.presence then -- presence probes on initial presence
-					local probe = st.presence({from = origin.full_jid, type = "probe"});
-					for jid in pairs(origin.roster) do
-						local subscription = origin.roster[jid].subscription;
-						if subscription == "both" or subscription == "to" then
-							probe.attr.to = jid;
-							core_route_stanza(origin, probe);
-						end
-					end
-				end
-				origin.presence = stanza;
-				stanza.attr.to = nil; -- reset it
-			else
-				-- TODO error, bad type
-			end
-		else
-			log("debug", "Routing stanza to local");
-			handle_stanza(session, stanza);
-		end
-	end
-end
-
-function is_authorized_to_see_presence(origin, username, host)
-	local roster = datamanager.load(username, host, "roster") or {};
-	local item = roster[origin.username.."@"..origin.host];
-	return item and (item.subscription == "both" or item.subscription == "from");
-end
-
-function core_route_stanza(origin, stanza)
-	-- Hooks
-	--- ...later
-	
-	-- Deliver
-	local to = stanza.attr.to;
-	local node, host, resource = jid_split(to);
-
-	if stanza.name == "presence" and (stanza.attr.type ~= nil and stanza.attr.type ~= "unavailable") then resource = nil; end
-
-	local host_session = hosts[host]
-	if host_session and host_session.type == "local" then
-		-- Local host
-		local user = host_session.sessions[node];
-		if user then
-			local res = user.sessions[resource];
-			if not res then
-				-- if we get here, resource was not specified or was unavailable
-				if stanza.name == "presence" then
-					if stanza.attr.type ~= nil and stanza.attr.type ~= "unavailable" then
-						if stanza.attr.type == "probe" then
-							if is_authorized_to_see_presence(origin, node, host) then
-								for k in pairs(user.sessions) do -- return presence for all resources
-									if user.sessions[k].presence then
-										local pres = user.sessions[k].presence;
-										pres.attr.to = origin.full_jid;
-										pres.attr.from = user.sessions[k].full_jid;
-										send(origin, pres);
-										pres.attr.to = nil;
-										pres.attr.from = nil;
-									end
-								end
-							else
-								send(origin, st.presence({from=user.."@"..host, to=origin.username.."@"..origin.host, type="unsubscribed"}));
-							end
-						elseif stanza.attr.type == "subscribe" then
-							-- TODO
-						elseif stanza.attr.type == "unsubscribe" then
-							-- TODO
-						elseif stanza.attr.type == "subscribed" then
-							-- TODO
-						elseif stanza.attr.type == "unsubscribed" then
-							-- TODO
-						end -- discard any other type
-					else -- sender is available or unavailable
-						for k in pairs(user.sessions) do -- presence broadcast to all user resources
-							if user.sessions[k].full_jid then
-								stanza.attr.to = user.sessions[k].full_jid;
-								send(user.sessions[k], stanza);
-							end
-						end
-					end
-				elseif stanza.name == "message" then -- select a resource to recieve message
-					for k in pairs(user.sessions) do
-						if user.sessions[k].full_jid then
-							res = user.sessions[k];
-							break;
-						end
-					end
-					-- TODO find resource with greatest priority
-					send(res, stanza);
-				else
-					-- TODO send IQ error
-				end
-			else
-				-- User + resource is online...
-				stanza.attr.to = res.full_jid;
-				send(res, stanza); -- Yay \o/
-			end
-		else
-			-- user not online
-			if user_exists(node, host) then
-				if stanza.name == "presence" then
-					if stanza.attr.type == "probe" and is_authorized_to_see_presence(origin, node, host) then -- FIXME what to do for not c2s?
-						-- TODO send last recieved unavailable presence
-					else
-						-- TODO send unavailable presence
-					end
-				elseif stanza.name == "message" then
-					-- TODO send message error, or store offline messages
-				elseif stanza.name == "iq" then
-					-- TODO send IQ error
-				end
-			else -- user does not exist
-				-- TODO we would get here for nodeless JIDs too. Do something fun maybe? Echo service? Let plugins use xmpp:server/resource addresses?
-				if stanza.name == "presence" then
-					if stanza.attr.type == "probe" then
-						send(origin, st.presence({from = user.."@"..host, to = origin.username.."@"..origin.host, type = "unsubscribed"}));
-					end
-					-- else ignore
-				else
-					send(origin, st.error_reply(stanza, "cancel", "service-unavailable"));
-				end
-			end
-		end
-	else
-		-- Remote host
-		if host_session then
-			-- Send to session
-		else
-			-- Need to establish the connection
-		end
-	end
-	stanza.attr.to = to; -- reset
-end
-
-function handle_stanza_toremote(stanza)
-	log("error", "Stanza bound for remote host, but s2s is not implemented");
-end+
+-- The code in this file should be self-explanatory, though the logic is horrible
+-- for more info on that, see doc/stanza_routing.txt, which attempts to condense
+-- the rules from the RFCs (mainly 3921)
+
+require "core.servermanager"
+
+local log = require "util.logger".init("stanzarouter")
+
+local st = require "util.stanza";
+local send = require "core.sessionmanager".send_to_session;
+-- local send_s2s = require "core.s2smanager".send_to_host;
+local user_exists = require "core.usermanager".user_exists;
+
+local jid_split = require "util.jid".split;
+local print, debug = print, debug;
+
+function core_process_stanza(origin, stanza)
+	log("debug", "Received: "..tostring(stanza))
+	-- TODO verify validity of stanza (as well as JID validity)
+	if stanza.name == "iq" and not(#stanza.tags == 1 and stanza.tags[1].attr.xmlns) then
+		if stanza.attr.type == "set" or stanza.attr.type == "get" then
+			error("Invalid IQ");
+		elseif #stanza.tags > 1 or not(stanza.attr.type == "error" or stanza.attr.type == "result") then
+			error("Invalid IQ");
+		end
+	end
+
+	if origin.type == "c2s" and not origin.full_jid
+		and not(stanza.name == "iq" and stanza.tags[1].name == "bind"
+				and stanza.tags[1].attr.xmlns == "urn:ietf:params:xml:ns:xmpp-bind") then
+		error("Client MUST bind resource after auth");
+	end
+
+	local to = stanza.attr.to;
+	stanza.attr.from = origin.full_jid; -- quick fix to prevent impersonation (FIXME this would be incorrect when the origin is not c2s)
+	-- TODO also, stazas should be returned to their original state before the function ends
+	
+	-- TODO presence subscriptions
+	if not to then
+			core_handle_stanza(origin, stanza);
+	elseif hosts[to] and hosts[to].type == "local" then
+		core_handle_stanza(origin, stanza);
+	elseif stanza.name == "iq" and not select(3, jid_split(to)) then
+		core_handle_stanza(origin, stanza);
+	elseif origin.type == "c2s" then
+		core_route_stanza(origin, stanza);
+	end
+end
+
+-- This function handles stanzas which are not routed any further,
+-- that is, they are handled by this server
+function core_handle_stanza(origin, stanza)
+	-- Handlers
+	if origin.type == "c2s" or origin.type == "c2s_unauthed" then
+		local session = origin;
+		
+		if stanza.name == "presence" and origin.roster then
+			if stanza.attr.type == nil or stanza.attr.type == "available" or stanza.attr.type == "unavailable" then
+				for jid in pairs(origin.roster) do -- broadcast to all interested contacts
+					local subscription = origin.roster[jid].subscription;
+					if subscription == "both" or subscription == "from" then
+						stanza.attr.to = jid;
+						core_route_stanza(origin, stanza);
+					end
+				end
+				local node, host = jid_split(stanza.attr.from);
+				for _, res in pairs(hosts[host].sessions[node].sessions) do -- broadcast to all resources and from resources
+					if res ~= origin then
+						if res.full_jid then -- to resource. FIXME is this check correct? Maybe it should be res.presence
+							stanza.attr.to = res.full_jid;
+							core_route_stanza(origin, stanza);
+						end
+						if res.presence then -- from all resources for which we have presence
+							res.presence.attr.to = origin.full_jid;
+							core_route_stanza(res, res.presence);
+							res.presence.attr.to = nil;
+						end
+					end
+				end
+				if not origin.presence then -- presence probes on initial presence
+					local probe = st.presence({from = origin.full_jid, type = "probe"});
+					for jid in pairs(origin.roster) do
+						local subscription = origin.roster[jid].subscription;
+						if subscription == "both" or subscription == "to" then
+							probe.attr.to = jid;
+							core_route_stanza(origin, probe);
+						end
+					end
+				end
+				origin.presence = stanza;
+				stanza.attr.to = nil; -- reset it
+			else
+				-- TODO error, bad type
+			end
+		else
+			log("debug", "Routing stanza to local");
+			handle_stanza(session, stanza);
+		end
+	end
+end
+
+function is_authorized_to_see_presence(origin, username, host)
+	local roster = datamanager.load(username, host, "roster") or {};
+	local item = roster[origin.username.."@"..origin.host];
+	return item and (item.subscription == "both" or item.subscription == "from");
+end
+
+function core_route_stanza(origin, stanza)
+	-- Hooks
+	--- ...later
+	
+	-- Deliver
+	local to = stanza.attr.to;
+	local node, host, resource = jid_split(to);
+
+	if stanza.name == "presence" and (stanza.attr.type ~= nil and stanza.attr.type ~= "unavailable") then resource = nil; end
+
+	local host_session = hosts[host]
+	if host_session and host_session.type == "local" then
+		-- Local host
+		local user = host_session.sessions[node];
+		if user then
+			local res = user.sessions[resource];
+			if not res then
+				-- if we get here, resource was not specified or was unavailable
+				if stanza.name == "presence" then
+					if stanza.attr.type ~= nil and stanza.attr.type ~= "unavailable" then
+						if stanza.attr.type == "probe" then
+							if is_authorized_to_see_presence(origin, node, host) then
+								for k in pairs(user.sessions) do -- return presence for all resources
+									if user.sessions[k].presence then
+										local pres = user.sessions[k].presence;
+										pres.attr.to = origin.full_jid;
+										pres.attr.from = user.sessions[k].full_jid;
+										send(origin, pres);
+										pres.attr.to = nil;
+										pres.attr.from = nil;
+									end
+								end
+							else
+								send(origin, st.presence({from=user.."@"..host, to=origin.username.."@"..origin.host, type="unsubscribed"}));
+							end
+						elseif stanza.attr.type == "subscribe" then
+							-- TODO
+						elseif stanza.attr.type == "unsubscribe" then
+							-- TODO
+						elseif stanza.attr.type == "subscribed" then
+							-- TODO
+						elseif stanza.attr.type == "unsubscribed" then
+							-- TODO
+						end -- discard any other type
+					else -- sender is available or unavailable
+						for k in pairs(user.sessions) do -- presence broadcast to all user resources
+							if user.sessions[k].full_jid then
+								stanza.attr.to = user.sessions[k].full_jid;
+								send(user.sessions[k], stanza);
+							end
+						end
+					end
+				elseif stanza.name == "message" then -- select a resource to recieve message
+					for k in pairs(user.sessions) do
+						if user.sessions[k].full_jid then
+							res = user.sessions[k];
+							break;
+						end
+					end
+					-- TODO find resource with greatest priority
+					send(res, stanza);
+				else
+					-- TODO send IQ error
+				end
+			else
+				-- User + resource is online...
+				stanza.attr.to = res.full_jid;
+				send(res, stanza); -- Yay \o/
+			end
+		else
+			-- user not online
+			if user_exists(node, host) then
+				if stanza.name == "presence" then
+					if stanza.attr.type == "probe" and is_authorized_to_see_presence(origin, node, host) then -- FIXME what to do for not c2s?
+						-- TODO send last recieved unavailable presence
+					else
+						-- TODO send unavailable presence
+					end
+				elseif stanza.name == "message" then
+					-- TODO send message error, or store offline messages
+				elseif stanza.name == "iq" then
+					-- TODO send IQ error
+				end
+			else -- user does not exist
+				-- TODO we would get here for nodeless JIDs too. Do something fun maybe? Echo service? Let plugins use xmpp:server/resource addresses?
+				if stanza.name == "presence" then
+					if stanza.attr.type == "probe" then
+						send(origin, st.presence({from = user.."@"..host, to = origin.username.."@"..origin.host, type = "unsubscribed"}));
+					end
+					-- else ignore
+				else
+					send(origin, st.error_reply(stanza, "cancel", "service-unavailable"));
+				end
+			end
+		end
+	else
+		-- Remote host
+		if host_session then
+			-- Send to session
+		else
+			-- Need to establish the connection
+		end
+	end
+	stanza.attr.to = to; -- reset
+end
+
+function handle_stanza_toremote(stanza)
+	log("error", "Stanza bound for remote host, but s2s is not implemented");
+end