--- conflicted
+++ resolved
@@ -29,13 +29,8 @@
 	return xpcall(function() return f(unpack(params, 1, n)) end, function(e) return tostring(e).."\n"..debug_traceback(); end);
 end
 
-<<<<<<< HEAD
 local autoload_modules = {prosody.platform, "presence", "message", "iq", "offline", "c2s", "s2s"};
-local component_inheritable_modules = {"tls", "dialback", "iq", "s2s"};
-=======
-local autoload_modules = {"presence", "message", "iq", "offline", "c2s", "s2s"};
 local component_inheritable_modules = {"tls", "saslauth", "dialback", "iq", "s2s"};
->>>>>>> e4ea0b09
 
 -- We need this to let modules access the real global namespace
 local _G = _G;
