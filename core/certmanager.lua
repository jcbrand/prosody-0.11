-- Prosody IM
-- Copyright (C) 2008-2010 Matthew Wild
-- Copyright (C) 2008-2010 Waqas Hussain
-- 
-- This project is MIT/X11 licensed. Please see the
-- COPYING file in the source package for more information.
--

local configmanager = require "core.configmanager";
local log = require "util.logger".init("certmanager");
local ssl = ssl;
local ssl_newcontext = ssl and ssl.newcontext;

local tostring = tostring;
local pairs = pairs;

local prosody = prosody;
local resolve_path = configmanager.resolve_relative_path;
local config_path = prosody.paths.config;

local luasec_has_noticket, luasec_has_verifyext, luasec_has_no_compression;
if ssl then
	local luasec_major, luasec_minor = ssl._VERSION:match("^(%d+)%.(%d+)");
	luasec_has_noticket = tonumber(luasec_major)>0 or tonumber(luasec_minor)>=4;
	luasec_has_verifyext = tonumber(luasec_major)>0 or tonumber(luasec_minor)>=5;
	luasec_has_no_compression = tonumber(luasec_major)>0 or tonumber(luasec_minor)>=5;
end

module "certmanager"

-- Global SSL options if not overridden per-host
local global_ssl_config = configmanager.get("*", "ssl");

local core_defaults = {
	capath = "/etc/ssl/certs";
	protocol = "sslv23";
	verify = (ssl and ssl.x509 and { "peer", "client_once", }) or "none";
	options = { "no_sslv2", luasec_has_noticket and "no_ticket" or nil };
	verifyext = { "lsec_continue", "lsec_ignore_purpose" };
	curve = "secp384r1";
}
local path_options = { -- These we pass through resolve_path()
	key = true, certificate = true, cafile = true, capath = true
}

if ssl and not luasec_has_verifyext and ssl.x509 then
	-- COMPAT mw/luasec-hg
	for i=1,#core_defaults.verifyext do -- Remove lsec_ prefix
		core_defaults.verify[#core_defaults.verify+1] = core_defaults.verifyext[i]:sub(6);
	end
end

if luasec_has_no_compression and configmanager.get("*", "ssl_compression") ~= true then
	core_defaults.options[#core_defaults.options+1] = "no_compression";
end

function create_context(host, mode, user_ssl_config)
	user_ssl_config = user_ssl_config or {}
	user_ssl_config.mode = mode;

	if not ssl then return nil, "LuaSec (required for encryption) was not found"; end
<<<<<<< HEAD

	if global_ssl_config then
		for option,default_value in pairs(global_ssl_config) do
			if not user_ssl_config[option] then
				user_ssl_config[option] = default_value;
			end
		end
	end
	for option,default_value in pairs(core_defaults) do
		if not user_ssl_config[option] then
			user_ssl_config[option] = default_value;
		end
	end
	user_ssl_config.password = user_ssl_config.password or function() log("error", "Encrypted certificate for %s requires 'ssl' 'password' to be set in config", host); end;
	for option in pairs(path_options) do
		user_ssl_config[option] = user_ssl_config[option] and resolve_path(config_path, user_ssl_config[option]);
	end

	if not user_ssl_config.key then return nil, "No key present in SSL/TLS configuration for "..host; end
	if not user_ssl_config.certificate then return nil, "No certificate present in SSL/TLS configuration for "..host; end

	local ctx, err = ssl_newcontext(user_ssl_config);

	-- COMPAT Older LuaSec ignores the cipher list from the config, so we have to take care
=======
	if not user_ssl_config then return nil, "No SSL/TLS configuration present for "..host; end
	
	local ssl_config = {
		mode = mode;
		protocol = user_ssl_config.protocol or "sslv23";
		key = resolve_path(config_path, user_ssl_config.key);
		password = user_ssl_config.password or function() log("error", "Encrypted certificate for %s requires 'ssl' 'password' to be set in config", host); end;
		certificate = resolve_path(config_path, user_ssl_config.certificate);
		capath = resolve_path(config_path, user_ssl_config.capath or default_capath);
		cafile = resolve_path(config_path, user_ssl_config.cafile);
		verify = user_ssl_config.verify or default_verify;
		verifyext = user_ssl_config.verifyext or default_verifyext;
		options = user_ssl_config.options or default_options;
		depth = user_ssl_config.depth;
		curve = user_ssl_config.curve or "secp384r1";
		ciphers = user_ssl_config.ciphers or "HIGH:!DSS:!aNULL@STRENGTH";
		dhparam = user_ssl_config.dhparam;
	};

	local ctx, err = ssl_newcontext(ssl_config);

	-- LuaSec ignores the cipher list from the config, so we have to take care
>>>>>>> 2840e072
	-- of it ourselves (W/A for #x)
	if ctx and user_ssl_config.ciphers then
		local success;
		success, err = ssl.context.setcipher(ctx, user_ssl_config.ciphers);
		if not success then ctx = nil; end
	end

	if not ctx then
		err = err or "invalid ssl config"
		local file = err:match("^error loading (.-) %(");
		if file then
			if file == "private key" then
				file = user_ssl_config.key or "your private key";
			elseif file == "certificate" then
				file = user_ssl_config.certificate or "your certificate file";
			end
			local reason = err:match("%((.+)%)$") or "some reason";
			if reason == "Permission denied" then
				reason = "Check that the permissions allow Prosody to read this file.";
			elseif reason == "No such file or directory" then
				reason = "Check that the path is correct, and the file exists.";
			elseif reason == "system lib" then
				reason = "Previous error (see logs), or other system error.";
			elseif reason == "(null)" or not reason then
				reason = "Check that the file exists and the permissions are correct";
			else
				reason = "Reason: "..tostring(reason):lower();
			end
			log("error", "SSL/TLS: Failed to load '%s': %s (for %s)", file, reason, host);
		else
			log("error", "SSL/TLS: Error initialising for %s: %s", host, err);
		end
	end
	return ctx, err;
end

function reload_ssl_config()
	global_ssl_config = configmanager.get("*", "ssl");
end

prosody.events.add_handler("config-reloaded", reload_ssl_config);

return _M;<|MERGE_RESOLUTION|>--- conflicted
+++ resolved
@@ -38,6 +38,7 @@
 	options = { "no_sslv2", luasec_has_noticket and "no_ticket" or nil };
 	verifyext = { "lsec_continue", "lsec_ignore_purpose" };
 	curve = "secp384r1";
+	ciphers = "HIGH:!DSS:!aNULL@STRENGTH";
 }
 local path_options = { -- These we pass through resolve_path()
 	key = true, certificate = true, cafile = true, capath = true
@@ -59,7 +60,6 @@
 	user_ssl_config.mode = mode;
 
 	if not ssl then return nil, "LuaSec (required for encryption) was not found"; end
-<<<<<<< HEAD
 
 	if global_ssl_config then
 		for option,default_value in pairs(global_ssl_config) do
@@ -84,30 +84,6 @@
 	local ctx, err = ssl_newcontext(user_ssl_config);
 
 	-- COMPAT Older LuaSec ignores the cipher list from the config, so we have to take care
-=======
-	if not user_ssl_config then return nil, "No SSL/TLS configuration present for "..host; end
-	
-	local ssl_config = {
-		mode = mode;
-		protocol = user_ssl_config.protocol or "sslv23";
-		key = resolve_path(config_path, user_ssl_config.key);
-		password = user_ssl_config.password or function() log("error", "Encrypted certificate for %s requires 'ssl' 'password' to be set in config", host); end;
-		certificate = resolve_path(config_path, user_ssl_config.certificate);
-		capath = resolve_path(config_path, user_ssl_config.capath or default_capath);
-		cafile = resolve_path(config_path, user_ssl_config.cafile);
-		verify = user_ssl_config.verify or default_verify;
-		verifyext = user_ssl_config.verifyext or default_verifyext;
-		options = user_ssl_config.options or default_options;
-		depth = user_ssl_config.depth;
-		curve = user_ssl_config.curve or "secp384r1";
-		ciphers = user_ssl_config.ciphers or "HIGH:!DSS:!aNULL@STRENGTH";
-		dhparam = user_ssl_config.dhparam;
-	};
-
-	local ctx, err = ssl_newcontext(ssl_config);
-
-	-- LuaSec ignores the cipher list from the config, so we have to take care
->>>>>>> 2840e072
 	-- of it ourselves (W/A for #x)
 	if ctx and user_ssl_config.ciphers then
 		local success;
