--- conflicted
+++ resolved
@@ -40,13 +40,8 @@
 local stanza_mt = { __type = "stanza" };
 stanza_mt.__index = stanza_mt;
 
-<<<<<<< HEAD
-local function stanza(name, attr, namespaces)
+local function new_stanza(name, attr, namespaces)
 	local stanza = { name = name, attr = attr or {}, namespaces = namespaces, tags = {} };
-=======
-local function new_stanza(name, attr)
-	local stanza = { name = name, attr = attr or {}, tags = {} };
->>>>>>> b1279bc9
 	return setmetatable(stanza, stanza_mt);
 end
 
@@ -58,13 +53,8 @@
 	return self:tag("body", attr):text(text);
 end
 
-<<<<<<< HEAD
 function stanza_mt:tag(name, attr, namespaces)
-	local s = stanza(name, attr, namespaces);
-=======
-function stanza_mt:tag(name, attrs)
-	local s = new_stanza(name, attrs);
->>>>>>> b1279bc9
+	local s = new_stanza(name, attr, namespaces);
 	local last_add = self.last_add;
 	if not last_add then last_add = {}; self.last_add = last_add; end
 	(last_add[#last_add] or self):add_direct_child(s);
