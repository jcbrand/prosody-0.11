-- Prosody IM
-- Copyright (C) 2008-2010 Matthew Wild
-- Copyright (C) 2008-2010 Waqas Hussain
--
-- This project is MIT/X11 licensed. Please see the
-- COPYING file in the source package for more information.
--

local indexedbheap = require "util.indexedbheap";
local log = require "util.logger".init("timer");
local server = require "net.server";
<<<<<<< HEAD
local get_time = require "socket".gettime;
=======
local math_min = math.min
local math_huge = math.huge
local get_time = require "util.time".now
local t_insert = table.insert;
local pairs = pairs;
>>>>>>> 83d1e957
local type = type;
local debug_traceback = debug.traceback;
local tostring = tostring;
local xpcall = xpcall;

local _ENV = nil;

local _add_task = server.add_task;

local _server_timer;
local _active_timers = 0;
local h = indexedbheap.create();
local params = {};
local next_time = nil;
local _id, _callback, _now, _param;
local function _call() return _callback(_now, _id, _param); end
local function _traceback_handler(err) log("error", "Traceback[timer]: %s", debug_traceback(tostring(err), 2)); end
local function _on_timer(now)
	local peek;
	while true do
		peek = h:peek();
		if peek == nil or peek > now then break; end
		local _;
		_, _callback, _id = h:pop();
		_now = now;
		_param = params[_id];
		params[_id] = nil;
		--item(now, id, _param); -- FIXME pcall
		local success, err = xpcall(_call, _traceback_handler);
		if success and type(err) == "number" then
			h:insert(_callback, err + now, _id); -- re-add
			params[_id] = _param;
		end
	end

	if peek ~= nil and _active_timers > 1 and peek == next_time then
		-- Another instance of _on_timer already set next_time to the same value,
		-- so it should be safe to not renew this timer event
		peek = nil;
	else
		next_time = peek;
	end

	if peek then
		-- peek is the time of the next event
		return peek - now;
	end
	_active_timers = _active_timers - 1;
end
local function add_task(delay, callback, param)
	local current_time = get_time();
	local event_time = current_time + delay;

	local id = h:insert(callback, event_time);
	params[id] = param;
	if next_time == nil or event_time < next_time then
		next_time = event_time;
		if _server_timer then
			_server_timer:close();
			_server_timer = nil;
		else
			_active_timers = _active_timers + 1;
		end
		_server_timer = _add_task(next_time - current_time, _on_timer);
	end
	return id;
end
local function stop(id)
	params[id] = nil;
	local result, item, result_sync = h:remove(id);
	local peek = h:peek();
	if peek ~= next_time and _server_timer then
		next_time = peek;
		_server_timer:close();
		if next_time ~= nil then
			_server_timer = _add_task(next_time - get_time(), _on_timer);
		end
	end
	return result, item, result_sync;
end
local function reschedule(id, delay)
	local current_time = get_time();
	local event_time = current_time + delay;
	h:reprioritize(id, delay);
	if next_time == nil or event_time < next_time then
		next_time = event_time;
		_add_task(next_time - current_time, _on_timer);
	end
	return id;
end

return {
	add_task = add_task;
	stop = stop;
	reschedule = reschedule;
};
<|MERGE_RESOLUTION|>--- conflicted
+++ resolved
@@ -9,15 +9,7 @@
 local indexedbheap = require "util.indexedbheap";
 local log = require "util.logger".init("timer");
 local server = require "net.server";
-<<<<<<< HEAD
-local get_time = require "socket".gettime;
-=======
-local math_min = math.min
-local math_huge = math.huge
 local get_time = require "util.time".now
-local t_insert = table.insert;
-local pairs = pairs;
->>>>>>> 83d1e957
 local type = type;
 local debug_traceback = debug.traceback;
 local tostring = tostring;
