local events = require "util.events";
local t_remove = table.remove;

module("pubsub", package.seeall);

local service = {};
local service_mt = { __index = service };

local default_config = {
	broadcaster = function () end;
	get_affiliation = function () end;
	capabilities = {};
};

function new(config)
	config = config or {};
	return setmetatable({
		config = setmetatable(config, { __index = default_config });
		affiliations = {};
		subscriptions = {};
		nodes = {};
		data = {};
		events = events.new();
	}, service_mt);
end

function service:jids_equal(jid1, jid2)
	local normalize = self.config.normalize_jid;
	return normalize(jid1) == normalize(jid2);
end

function service:may(node, actor, action)
	if actor == true then return true; end

	local node_obj = self.nodes[node];
	local node_aff = node_obj and node_obj.affiliations[actor];
	local service_aff = self.affiliations[actor]
	                 or self.config.get_affiliation(actor, node, action)
	                 or "none";

	-- Check if node allows/forbids it
	local node_capabilities = node_obj and node_obj.capabilities;
	if node_capabilities then
		local caps = node_capabilities[node_aff or service_aff];
		if caps then
			local can = caps[action];
			if can ~= nil then
				return can;
			end
		end
	end

	-- Check service-wide capabilities instead
	local service_capabilities = self.config.capabilities;
	local caps = service_capabilities[node_aff or service_aff];
	if caps then
		local can = caps[action];
		if can ~= nil then
			return can;
		end
	end

	return false;
end

function service:set_affiliation(node, actor, jid, affiliation)
	-- Access checking
	if not self:may(node, actor, "set_affiliation") then
		return false, "forbidden";
	end
	--
	local node_obj = self.nodes[node];
	if not node_obj then
		return false, "item-not-found";
	end
	node_obj.affiliations[jid] = affiliation;
	local _, jid_sub = self:get_subscription(node, true, jid);
	if not jid_sub and not self:may(node, jid, "be_unsubscribed") then
		local ok, err = self:add_subscription(node, true, jid);
		if not ok then
			return ok, err;
		end
	elseif jid_sub and not self:may(node, jid, "be_subscribed") then
		local ok, err = self:add_subscription(node, true, jid);
		if not ok then
			return ok, err;
		end
	end
	return true;
end

function service:add_subscription(node, actor, jid, options)
	-- Access checking
	local cap;
	if actor == true or jid == actor or self:jids_equal(actor, jid) then
		cap = "subscribe";
	else
		cap = "subscribe_other";
	end
	if not self:may(node, actor, cap) then
		return false, "forbidden";
	end
	if not self:may(node, jid, "be_subscribed") then
		return false, "forbidden";
	end
	--
	local node_obj = self.nodes[node];
	if not node_obj then
		if not self.config.autocreate_on_subscribe then
			return false, "item-not-found";
		else
			local ok, err = self:create(node, true);
			if not ok then
				return ok, err;
			end
			node_obj = self.nodes[node];
		end
	end
	node_obj.subscribers[jid] = options or true;
	local normal_jid = self.config.normalize_jid(jid);
	local subs = self.subscriptions[normal_jid];
	if subs then
		if not subs[jid] then
			subs[jid] = { [node] = true };
		else
			subs[jid][node] = true;
		end
	else
		self.subscriptions[normal_jid] = { [jid] = { [node] = true } };
	end
	self.events.fire_event("subscription-added", { node = node, jid = jid, normalized_jid = normal_jid, options = options });
	return true;
end

function service:remove_subscription(node, actor, jid)
	-- Access checking
	local cap;
	if actor == true or jid == actor or self:jids_equal(actor, jid) then
		cap = "unsubscribe";
	else
		cap = "unsubscribe_other";
	end
	if not self:may(node, actor, cap) then
		return false, "forbidden";
	end
	if not self:may(node, jid, "be_unsubscribed") then
		return false, "forbidden";
	end
	--
	local node_obj = self.nodes[node];
	if not node_obj then
		return false, "item-not-found";
	end
	if not node_obj.subscribers[jid] then
		return false, "not-subscribed";
	end
	node_obj.subscribers[jid] = nil;
	local normal_jid = self.config.normalize_jid(jid);
	local subs = self.subscriptions[normal_jid];
	if subs then
		local jid_subs = subs[jid];
		if jid_subs then
			jid_subs[node] = nil;
			if next(jid_subs) == nil then
				subs[jid] = nil;
			end
		end
		if next(subs) == nil then
			self.subscriptions[normal_jid] = nil;
		end
	end
	self.events.fire_event("subscription-removed", { node = node, jid = jid, normalized_jid = normal_jid });
	return true;
end

function service:remove_all_subscriptions(actor, jid)
	local normal_jid = self.config.normalize_jid(jid);
	local subs = self.subscriptions[normal_jid]
	subs = subs and subs[jid];
	if subs then
		for node in pairs(subs) do
			self:remove_subscription(node, true, jid);
		end
	end
	return true;
end

function service:get_subscription(node, actor, jid)
	-- Access checking
	local cap;
	if actor == true or jid == actor or self:jids_equal(actor, jid) then
		cap = "get_subscription";
	else
		cap = "get_subscription_other";
	end
	if not self:may(node, actor, cap) then
		return false, "forbidden";
	end
	--
	local node_obj = self.nodes[node];
	if not node_obj then
		return false, "item-not-found";
	end
	return true, node_obj.subscribers[jid];
end

function service:create(node, actor)
	-- Access checking
	if not self:may(node, actor, "create") then
		return false, "forbidden";
	end
	--
	if self.nodes[node] then
		return false, "conflict";
	end

	self.data[node] = {};
	self.nodes[node] = {
		name = node;
		subscribers = {};
		config = {};
		affiliations = {};
	};
	setmetatable(self.nodes[node], { __index = { data = self.data[node] } }); -- COMPAT
	self.events.fire_event("node-created", { node = node, actor = actor });
	local ok, err = self:set_affiliation(node, true, actor, "owner");
	if not ok then
		self.nodes[node] = nil;
		self.data[node] = nil;
	end
	return ok, err;
end

function service:delete(node, actor)
	-- Access checking
	if not self:may(node, actor, "delete") then
		return false, "forbidden";
	end
	--
	local node_obj = self.nodes[node];
	if not node_obj then
		return false, "item-not-found";
	end
	self.nodes[node] = nil;
	self.data[node] = nil;
	self.events.fire_event("node-deleted", { node = node, actor = actor });
	self.config.broadcaster("delete", node, node_obj.subscribers);
	return true;
end

local function remove_item_by_id(data, id)
	if not data[id] then return end
	data[id] = nil;
	for i, _id in ipairs(data) do
		if id == _id then
			t_remove(data, i);
			return i;
		end
	end
end

function service:publish(node, actor, id, item)
	-- Access checking
	if not self:may(node, actor, "publish") then
		return false, "forbidden";
	end
	--
	local node_obj = self.nodes[node];
	if not node_obj then
		if not self.config.autocreate_on_publish then
			return false, "item-not-found";
		end
		local ok, err = self:create(node, true);
		if not ok then
			return ok, err;
		end
		node_obj = self.nodes[node];
	end
<<<<<<< HEAD
	node_obj.data[#node_obj.data + 1] = id;
	node_obj.data[id] = item;
=======
	local node_data = self.data[node];
	remove_item_by_id(node_data, id);
	node_data[#self.data[node] + 1] = id;
	node_data[id] = item;
>>>>>>> c9a6cd1b
	self.events.fire_event("item-published", { node = node, actor = actor, id = id, item = item });
	self.config.broadcaster("items", node, node_obj.subscribers, item);
	return true;
end

function service:retract(node, actor, id, retract)
	-- Access checking
	if not self:may(node, actor, "retract") then
		return false, "forbidden";
	end
	--
	local node_obj = self.nodes[node];
	if (not node_obj) or (not self.data[node][id]) then
		return false, "item-not-found";
	end
<<<<<<< HEAD
	node_obj.data[id] = nil;
	for i, _id in ipairs(node_obj.data) do
		if id == _id then
			table.remove(node_obj, i);
			break;
		end
	end
=======
	self.events.fire_event("item-retracted", { node = node, actor = actor, id = id });
	remove_item_by_id(self.data[node], id);
>>>>>>> c9a6cd1b
	if retract then
		self.config.broadcaster("items", node, node_obj.subscribers, retract);
	end
	return true
end

function service:purge(node, actor, notify)
	-- Access checking
	if not self:may(node, actor, "retract") then
		return false, "forbidden";
	end
	--
	local node_obj = self.nodes[node];
	if not node_obj then
		return false, "item-not-found";
	end
	self.data[node] = {}; -- Purge
	self.events.fire_event("node-purged", { node = node, actor = actor });
	if notify then
		self.config.broadcaster("purge", node, node_obj.subscribers);
	end
	return true
end

function service:get_items(node, actor, id)
	-- Access checking
	if not self:may(node, actor, "get_items") then
		return false, "forbidden";
	end
	--
	local node_obj = self.nodes[node];
	if not node_obj then
		return false, "item-not-found";
	end
	if id then -- Restrict results to a single specific item
<<<<<<< HEAD
		return true, { id, [id] = node_obj.data[id] };
=======
		return true, { id, [id] = self.data[node][id] };
>>>>>>> c9a6cd1b
	else
		return true, self.data[node];
	end
end

function service:get_nodes(actor)
	-- Access checking
	if not self:may(nil, actor, "get_nodes") then
		return false, "forbidden";
	end
	--
	return true, self.nodes;
end

function service:get_subscriptions(node, actor, jid)
	-- Access checking
	local cap;
	if actor == true or jid == actor or self:jids_equal(actor, jid) then
		cap = "get_subscriptions";
	else
		cap = "get_subscriptions_other";
	end
	if not self:may(node, actor, cap) then
		return false, "forbidden";
	end
	--
	local node_obj;
	if node then
		node_obj = self.nodes[node];
		if not node_obj then
			return false, "item-not-found";
		end
	end
	local normal_jid = self.config.normalize_jid(jid);
	local subs = self.subscriptions[normal_jid];
	-- We return the subscription object from the node to save
	-- a get_subscription() call for each node.
	local ret = {};
	if subs then
		for jid, subscribed_nodes in pairs(subs) do
			if node then -- Return only subscriptions to this node
				if subscribed_nodes[node] then
					ret[#ret+1] = {
						node = node;
						jid = jid;
						subscription = node_obj.subscribers[jid];
					};
				end
			else -- Return subscriptions to all nodes
				local nodes = self.nodes;
				for subscribed_node in pairs(subscribed_nodes) do
					ret[#ret+1] = {
						node = subscribed_node;
						jid = jid;
						subscription = nodes[subscribed_node].subscribers[jid];
					};
				end
			end
		end
	end
	return true, ret;
end

-- Access models only affect 'none' affiliation caps, service/default access level...
function service:set_node_capabilities(node, actor, capabilities)
	-- Access checking
	if not self:may(node, actor, "configure") then
		return false, "forbidden";
	end
	--
	local node_obj = self.nodes[node];
	if not node_obj then
		return false, "item-not-found";
	end
	node_obj.capabilities = capabilities;
	return true;
end

return _M;<|MERGE_RESOLUTION|>--- conflicted
+++ resolved
@@ -276,15 +276,10 @@
 		end
 		node_obj = self.nodes[node];
 	end
-<<<<<<< HEAD
-	node_obj.data[#node_obj.data + 1] = id;
-	node_obj.data[id] = item;
-=======
 	local node_data = self.data[node];
 	remove_item_by_id(node_data, id);
 	node_data[#self.data[node] + 1] = id;
 	node_data[id] = item;
->>>>>>> c9a6cd1b
 	self.events.fire_event("item-published", { node = node, actor = actor, id = id, item = item });
 	self.config.broadcaster("items", node, node_obj.subscribers, item);
 	return true;
@@ -300,18 +295,8 @@
 	if (not node_obj) or (not self.data[node][id]) then
 		return false, "item-not-found";
 	end
-<<<<<<< HEAD
-	node_obj.data[id] = nil;
-	for i, _id in ipairs(node_obj.data) do
-		if id == _id then
-			table.remove(node_obj, i);
-			break;
-		end
-	end
-=======
 	self.events.fire_event("item-retracted", { node = node, actor = actor, id = id });
 	remove_item_by_id(self.data[node], id);
->>>>>>> c9a6cd1b
 	if retract then
 		self.config.broadcaster("items", node, node_obj.subscribers, retract);
 	end
@@ -347,11 +332,7 @@
 		return false, "item-not-found";
 	end
 	if id then -- Restrict results to a single specific item
-<<<<<<< HEAD
-		return true, { id, [id] = node_obj.data[id] };
-=======
 		return true, { id, [id] = self.data[node][id] };
->>>>>>> c9a6cd1b
 	else
 		return true, self.data[node];
 	end
