-- Prosody IM
-- Copyright (C) 2008-2010 Matthew Wild
-- Copyright (C) 2008-2010 Waqas Hussain
--
-- This project is MIT/X11 licensed. Please see the
-- COPYING file in the source package for more information.
--

local t_insert, t_remove = table.insert, table.remove;

module "filters"

local new_filter_hooks = {};

function initialize(session)
	if not session.filters then
		local filters = {};
		session.filters = filters;

		function session.filter(type, data)
			local filter_list = filters[type];
			if filter_list then
				for i = 1, #filter_list do
					data = filter_list[i](data, session);
					if data == nil then break; end
				end
			end
			return data;
		end
	end

	for i=1,#new_filter_hooks do
		new_filter_hooks[i](session);
	end

	return session.filter;
end

function add_filter(session, type, callback, priority)
	if not session.filters then
		initialize(session);
	end

	local filter_list = session.filters[type];
	if not filter_list then
		filter_list = {};
		session.filters[type] = filter_list;
	end

	priority = priority or 0;

	local i = 0;
	repeat
		i = i + 1;
<<<<<<< HEAD
	until not filter_list[i] or filter_list[filter_list[i]] >= priority;

=======
	until not filter_list[i] or filter_list[filter_list[i]] < priority;
	
>>>>>>> 6b44449f
	t_insert(filter_list, i, callback);
	filter_list[callback] = priority;
end

function remove_filter(session, type, callback)
	if not session.filters then return; end
	local filter_list = session.filters[type];
	if filter_list and filter_list[callback] then
		for i=1, #filter_list do
			if filter_list[i] == callback then
				t_remove(filter_list, i);
				filter_list[callback] = nil;
				return true;
			end
		end
	end
end

function add_filter_hook(callback)
	t_insert(new_filter_hooks, callback);
end

function remove_filter_hook(callback)
	for i=1,#new_filter_hooks do
		if new_filter_hooks[i] == callback then
			t_remove(new_filter_hooks, i);
		end
	end
end

return _M;<|MERGE_RESOLUTION|>--- conflicted
+++ resolved
@@ -52,13 +52,8 @@
 	local i = 0;
 	repeat
 		i = i + 1;
-<<<<<<< HEAD
-	until not filter_list[i] or filter_list[filter_list[i]] >= priority;
+	until not filter_list[i] or filter_list[filter_list[i]] < priority;
 
-=======
-	until not filter_list[i] or filter_list[filter_list[i]] < priority;
-	
->>>>>>> 6b44449f
 	t_insert(filter_list, i, callback);
 	filter_list[callback] = priority;
 end
