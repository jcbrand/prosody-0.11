--- conflicted
+++ resolved
@@ -97,7 +97,7 @@
 	return self:_destroy();
 end
 
-function interface_mt:_start_connection(plainssl) -- should be called from addclient
+function interface_mt:_start_connection(plainssl) -- called from wrapclient
 	local callback = function( event )
 		if EV_TIMEOUT == event then  -- timeout during connection
 			self.fatalerror = "connection timeout"
@@ -136,21 +136,6 @@
 		--vdebug( "start listening on server socket with id:", self.id )
 		self.eventread = addevent( base, self.conn, EV_READ, self.readcallback )  -- register callback
 	end
-<<<<<<< HEAD
-
-	function interface_mt:_start_connection(plainssl) -- called from wrapclient
-			local callback = function( event )
-				if EV_TIMEOUT == event then  -- timeout during connection
-					self.fatalerror = "connection timeout"
-					self:ontimeout()  -- call timeout listener
-					self:_close()
-					debug( "new connection failed. id:", self.id, "error:", self.fatalerror )
-				else
-					if plainssl and has_luasec then  -- start ssl session
-						self:starttls(self._sslctx, true)
-					else  -- normal connection
-						self:_start_session(true)
-=======
 	return true
 end
 function interface_mt:_start_ssl(call_onconnect) -- old socket will be destroyed, therefore we have to close read/write events first
@@ -191,7 +176,6 @@
 					self.receive = self.conn.receive
 					if not call_onconnect then  -- trigger listener
 						self:onstatus("ssl-handshake-complete");
->>>>>>> e80179ba
 					end
 					self:_start_session( call_onconnect )
 					debug( "ssl handshake done" )
@@ -254,8 +238,8 @@
 end
 
 function interface_mt:_lock(nointerface, noreading, nowriting)  -- lock or unlock this interface or events
-	self.nointerface, self.noreading, self.nowriting = nointerface, noreading, nowriting
-	return nointerface, noreading, nowriting
+		self.nointerface, self.noreading, self.nowriting = nointerface, noreading, nowriting
+		return nointerface, noreading, nowriting
 end
 
 --TODO: Deprecate
@@ -705,38 +689,6 @@
 	return interface
 end
 
-<<<<<<< HEAD
-	function addclient( addr, serverport, listener, pattern, sslctx, typ )
-		if sslctx and not has_luasec then
-			debug "need luasec, but not available"
-			return nil, "luasec not found"
-		end
-		if getaddrinfo and not typ then
-			local addrinfo, err = getaddrinfo(addr)
-			if not addrinfo then return nil, err end
-			if addrinfo[1] and addrinfo[1].family == "inet6" then
-				typ = "tcp6"
-			end
-		end
-		local create = socket[typ or "tcp"]
-		if type( create ) ~= "function"  then
-			return nil, "invalid socket type"
-			end
-		local client, err = create()  -- creating new socket
-		if not client then
-			debug( "cannot create socket:", err )
-				return nil, err
-			end
-		client:settimeout( 0 )  -- set nonblocking
-		local res, err = client:connect( addr, serverport )  -- connect
-		if res or ( err == "timeout" or err == "Operation already in progress" ) then
-			if client.getsockname then
-				addr = client:getsockname( )
-		end
-			local interface = wrapclient( client, addr, serverport, listener, pattern, sslctx )
-			debug( "new connection id:", interface.id )
-			return interface, err
-=======
 local function wrapclient( client, ip, port, listeners, pattern, sslctx )
 	local interface = handleclient( client, ip, port, nil, pattern, listeners, sslctx )
 	interface:_start_connection(sslctx)
@@ -749,17 +701,14 @@
 		debug "need luasec, but not available"
 		return nil, "luasec not found"
 	end
-	if not typ then
+	if getaddrinfo and not typ then
 		local addrinfo, err = getaddrinfo(addr)
 		if not addrinfo then return nil, err end
 		if addrinfo[1] and addrinfo[1].family == "inet6" then
 			typ = "tcp6"
->>>>>>> e80179ba
-		else
-			typ = "tcp"
-		end
-	end
-	local create = socket[typ]
+		end
+	end
+	local create = socket[typ or "tcp"]
 	if type( create ) ~= "function"  then
 		return nil, "invalid socket type"
 	end
@@ -770,10 +719,11 @@
 	end
 	client:settimeout( 0 )  -- set nonblocking
 	local res, err = client:connect( addr, serverport )  -- connect
-	if res or ( err == "timeout" ) then
-		local ip, port = client:getsockname( )
-		local interface = wrapclient( client, ip, serverport, listener, pattern, sslctx )
-		interface:_start_connection( sslctx )
+	if res or ( err == "timeout" or err == "Operation already in progress" ) then
+		if client.getsockname then
+			addr = client:getsockname( )
+		end
+		local interface = wrapclient( client, addr, serverport, listener, pattern, sslctx )
 		debug( "new connection id:", interface.id )
 		return interface, err
 	else
@@ -789,7 +739,7 @@
 
 local function newevent( ... )
 	return addevent( base, ... )
-end
+	end
 
 local function closeallservers ( arg )
 	for item in pairs( interfacelist ) do
@@ -801,9 +751,9 @@
 
 local function setquitting(yes)
 	if yes then
-		-- Quit now
-		closeallservers();
-		base:loopexit();
+		 -- Quit now
+		 closeallservers();
+		 base:loopexit();
 	end
 end
 
