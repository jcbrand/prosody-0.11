--[[


			server.lua based on lua/libevent by blastbeat

			notes:
			-- when using luaevent, never register 2 or more EV_READ at one socket, same for EV_WRITE
			-- you cant even register a new EV_READ/EV_WRITE callback inside another one
			-- to do some of the above, use timeout events or something what will called from outside
			-- dont let garbagecollect eventcallbacks, as long they are running
			-- when using luasec, there are 4 cases of timeout errors: wantread or wantwrite during reading or writing

--]]

local SCRIPT_NAME           = "server_event.lua"
local SCRIPT_VERSION        = "0.05"
local SCRIPT_AUTHOR         = "blastbeat"
local LAST_MODIFIED         = "2009/11/20"

local cfg = {
	MAX_CONNECTIONS       = 100000,  -- max per server connections (use "ulimit -n" on *nix)
	MAX_HANDSHAKE_ATTEMPTS= 1000,  -- attempts to finish ssl handshake
	HANDSHAKE_TIMEOUT     = 60,  -- timeout in seconds per handshake attempt
	MAX_READ_LENGTH       = 1024 * 1024 * 1024 * 1024,  -- max bytes allowed to read from sockets
	MAX_SEND_LENGTH       = 1024 * 1024 * 1024 * 1024,  -- max bytes size of write buffer (for writing on sockets)
	ACCEPT_QUEUE          = 128,  -- might influence the length of the pending sockets queue
	ACCEPT_DELAY          = 10,  -- seconds to wait until the next attempt of a full server to accept
	READ_TIMEOUT          = 60 * 60 * 6,  -- timeout in seconds for read data from socket
	WRITE_TIMEOUT         = 180,  -- timeout in seconds for write data on socket
	CONNECT_TIMEOUT       = 20,  -- timeout in seconds for connection attempts
	CLEAR_DELAY           = 5,  -- seconds to wait for clearing interface list (and calling ondisconnect listeners)
	DEBUG                 = true,  -- show debug messages
}

local function use(x) return rawget(_G, x); end
local ipairs = use "ipairs"
local string = use "string"
local select = use "select"
local require = use "require"
local tostring = use "tostring"
local coroutine = use "coroutine"
local setmetatable = use "setmetatable"

local t_insert = table.insert
local t_concat = table.concat

local ssl = use "ssl"
local socket = use "socket" or require "socket"

local log = require ("util.logger").init("socket")

local function debug(...)
	return log("debug", ("%s "):rep(select('#', ...)), ...)
end
local vdebug = debug;

local bitor = ( function( ) -- thx Rici Lake
	local hasbit = function( x, p )
		return x % ( p + p ) >= p
	end
	return function( x, y )
		local p = 1
		local z = 0
		local limit = x > y and x or y
		while p <= limit do
			if hasbit( x, p ) or hasbit( y, p ) then
				z = z + p
			end
			p = p + p
		end
		return z
	end
end )( )

local event = require "luaevent.core"
local base = event.new( )
local EV_READ = event.EV_READ
local EV_WRITE = event.EV_WRITE
local EV_TIMEOUT = event.EV_TIMEOUT
local EV_SIGNAL = event.EV_SIGNAL

local EV_READWRITE = bitor( EV_READ, EV_WRITE )

local interfacelist = ( function( )  -- holds the interfaces for sockets
	local array = { }
	local len = 0
	return function( method, arg )
		if "add" == method then
			len = len + 1
			array[ len ] = arg
			arg:_position( len )
			return len
		elseif "delete" == method then
			if len <= 0 then
				return nil, "array is already empty"
			end
			local position = arg:_position()  -- get position in array
			if position ~= len then
				local interface = array[ len ]  -- get last interface
				array[ position ] = interface  -- copy it into free position
				array[ len ] = nil  -- free last position
				interface:_position( position )  -- set new position in array
			else  -- free last position
				array[ len ] = nil
			end
			len = len - 1
			return len
		else
			return array
		end
	end
end )( )

-- Client interface methods
local interface_mt
do
	interface_mt = {}; interface_mt.__index = interface_mt;
	
	local addevent = base.addevent
	local coroutine_wrap, coroutine_yield = coroutine.wrap,coroutine.yield
	
	-- Private methods
	function interface_mt:_position(new_position)
			self.position = new_position or self.position
			return self.position;
	end
	function interface_mt:_close()
		return self:_destroy();
	end
	
	function interface_mt:_start_connection(plainssl) -- should be called from addclient
			local callback = function( event )
				if EV_TIMEOUT == event then  -- timeout during connection
					self.fatalerror = "connection timeout"
					self:ontimeout()  -- call timeout listener
					self:_close()
					debug( "new connection failed. id:", self.id, "error:", self.fatalerror )
				else
					if plainssl and ssl then  -- start ssl session
						self:starttls(self._sslctx, true)
					else  -- normal connection
						self:_start_session(true)
					end
					debug( "new connection established. id:", self.id )
				end
				self.eventconnect = nil
				return -1
			end
			self.eventconnect = addevent( base, self.conn, EV_WRITE, callback, cfg.CONNECT_TIMEOUT )
			return true
	end
	function interface_mt:_start_session(call_onconnect) -- new session, for example after startssl
		if self.type == "client" then
			local callback = function( )
				self:_lock( false,  false, false )
				--vdebug( "start listening on client socket with id:", self.id )
				self.eventread = addevent( base, self.conn, EV_READ, self.readcallback, cfg.READ_TIMEOUT );  -- register callback
				if call_onconnect then
					self:onconnect()
				end
				self.eventsession = nil
				return -1
			end
			self.eventsession = addevent( base, nil, EV_TIMEOUT, callback, 0 )
		else
			self:_lock( false )
			--vdebug( "start listening on server socket with id:", self.id )
			self.eventread = addevent( base, self.conn, EV_READ, self.readcallback )  -- register callback
		end
		return true
	end
	function interface_mt:_start_ssl(call_onconnect) -- old socket will be destroyed, therefore we have to close read/write events first
			--vdebug( "starting ssl session with client id:", self.id )
			local _
			_ = self.eventread and self.eventread:close( )  -- close events; this must be called outside of the event callbacks!
			_ = self.eventwrite and self.eventwrite:close( )
			self.eventread, self.eventwrite = nil, nil
			local err
			self.conn, err = ssl.wrap( self.conn, self._sslctx )
			if err then
				self.fatalerror = err
				self.conn = nil  -- cannot be used anymore
				if call_onconnect then
					self.ondisconnect = nil  -- dont call this when client isnt really connected
				end
				self:_close()
				debug( "fatal error while ssl wrapping:", err )
				return false
			end
			self.conn:settimeout( 0 )  -- set non blocking
			local handshakecallback = coroutine_wrap(
				function( event )
					local _, err
					local attempt = 0
					local maxattempt = cfg.MAX_HANDSHAKE_ATTEMPTS
					while attempt < maxattempt do  -- no endless loop
						attempt = attempt + 1
						debug( "ssl handshake of client with id:"..tostring(self)..", attempt:"..attempt )
						if attempt > maxattempt then
							self.fatalerror = "max handshake attempts exceeded"
						elseif EV_TIMEOUT == event then
							self.fatalerror = "timeout during handshake"
						else
							_, err = self.conn:dohandshake( )
							if not err then
								self:_lock( false, false, false )  -- unlock the interface; sending, closing etc allowed
								self.send = self.conn.send  -- caching table lookups with new client object
								self.receive = self.conn.receive
								if not call_onconnect then  -- trigger listener
									self:onstatus("ssl-handshake-complete");
								end
								self:_start_session( call_onconnect )
								debug( "ssl handshake done" )
								self.eventhandshake = nil
								return -1
							end
							if err == "wantwrite" then
								event = EV_WRITE
							elseif err == "wantread" then
								event = EV_READ
							else
								debug( "ssl handshake error:", err )
								self.fatalerror = err
							end
						end
						if self.fatalerror then
							if call_onconnect then
								self.ondisconnect = nil  -- dont call this when client isnt really connected
							end
							self:_close()
							debug( "handshake failed because:", self.fatalerror )
							self.eventhandshake = nil
							return -1
						end
						event = coroutine_yield( event, cfg.HANDSHAKE_TIMEOUT )  -- yield this monster...
					end
				end
			)
			debug "starting handshake..."
			self:_lock( false, true, true )  -- unlock read/write events, but keep interface locked
			self.eventhandshake = addevent( base, self.conn, EV_READWRITE, handshakecallback, cfg.HANDSHAKE_TIMEOUT )
			return true
	end
	function interface_mt:_destroy()  -- close this interface + events and call last listener
			debug( "closing client with id:", self.id, self.fatalerror )
			self:_lock( true, true, true )  -- first of all, lock the interface to avoid further actions
			local _
			_ = self.eventread and self.eventread:close( )
			if self.type == "client" then
				_ = self.eventwrite and self.eventwrite:close( )
				_ = self.eventhandshake and self.eventhandshake:close( )
				_ = self.eventstarthandshake and self.eventstarthandshake:close( )
				_ = self.eventconnect and self.eventconnect:close( )
				_ = self.eventsession and self.eventsession:close( )
				_ = self.eventwritetimeout and self.eventwritetimeout:close( )
				_ = self.eventreadtimeout and self.eventreadtimeout:close( )
				_ = self.ondisconnect and self:ondisconnect( self.fatalerror ~= "client to close" and self.fatalerror)  -- call ondisconnect listener (wont be the case if handshake failed on connect)
				_ = self.conn and self.conn:close( ) -- close connection
				_ = self._server and self._server:counter(-1);
				self.eventread, self.eventwrite = nil, nil
				self.eventstarthandshake, self.eventhandshake, self.eventclose = nil, nil, nil
				self.readcallback, self.writecallback = nil, nil
			else
				self.conn:close( )
				self.eventread, self.eventclose = nil, nil
				self.interface, self.readcallback = nil, nil
			end
			interfacelist( "delete", self )
			return true
	end
	
	function interface_mt:_lock(nointerface, noreading, nowriting)  -- lock or unlock this interface or events
			self.nointerface, self.noreading, self.nowriting = nointerface, noreading, nowriting
			return nointerface, noreading, nowriting
	end
	
	--TODO: Deprecate
	function interface_mt:lock_read(switch)
		if switch then
			return self:pause();
		else
			return self:resume();
		end
	end

	function interface_mt:pause()
		return self:_lock(self.nointerface, true, self.nowriting);
	end

	function interface_mt:resume()
		self:_lock(self.nointerface, false, self.nowriting);
		if not self.eventread then
			self.eventread = addevent( base, self.conn, EV_READ, self.readcallback, cfg.READ_TIMEOUT );  -- register callback
		end
	end

	function interface_mt:counter(c)
		if c then
			self._connections = self._connections + c
		end
		return self._connections
	end
	
	-- Public methods
	function interface_mt:write(data)
		if self.nowriting then return nil, "locked" end
		--vdebug( "try to send data to client, id/data:", self.id, data )
		data = tostring( data )
		local len = #data
		local total = len + self.writebufferlen
		if total > cfg.MAX_SEND_LENGTH then  -- check buffer length
			local err = "send buffer exceeded"
			debug( "error:", err )  -- to much, check your app
			return nil, err
		end
		t_insert(self.writebuffer, data) -- new buffer
		self.writebufferlen = total
		if not self.eventwrite then  -- register new write event
			--vdebug( "register new write event" )
			self.eventwrite = addevent( base, self.conn, EV_WRITE, self.writecallback, cfg.WRITE_TIMEOUT )
		end
		return true
	end
	function interface_mt:close()
		if self.nointerface then return nil, "locked"; end
		debug( "try to close client connection with id:", self.id )
		if self.type == "client" then
			self.fatalerror = "client to close"
			if self.eventwrite then -- wait for incomplete write request
				self:_lock( true, true, false )
				debug "closing delayed until writebuffer is empty"
				return nil, "writebuffer not empty, waiting"
			else -- close now
				self:_lock( true, true, true )
				self:_close()
				return true
			end
		else
			debug( "try to close server with id:", tostring(self.id))
			self.fatalerror = "server to close"
			self:_lock( true )
			self:_close( 0 )
			return true
		end
	end
	
	function interface_mt:socket()
		return self.conn
	end
	
	function interface_mt:server()
		return self._server or self;
	end
	
	function interface_mt:port()
		return self._port
	end
	
	function interface_mt:serverport()
		return self._serverport
	end
	
	function interface_mt:ip()
		return self._ip
	end
	
	function interface_mt:ssl()
		return self._usingssl
	end

	function interface_mt:type()
		return self._type or "client"
	end
	
	function interface_mt:connections()
		return self._connections
	end
	
	function interface_mt:address()
		return self.addr
	end
	
	function interface_mt:set_sslctx(sslctx)
		self._sslctx = sslctx;
		if sslctx then
			self.starttls = nil; -- use starttls() of interface_mt
		else
			self.starttls = false; -- prevent starttls()
		end
	end

	function interface_mt:set_mode(pattern)
		if pattern then
			self._pattern = pattern;
		end
		return self._pattern;
	end
	
	function interface_mt:set_send(new_send)
		-- No-op, we always use the underlying connection's send
	end
	
	function interface_mt:starttls(sslctx, call_onconnect)
		debug( "try to start ssl at client id:", self.id )
		local err
		self._sslctx = sslctx;
		if self._usingssl then  -- startssl was already called
			err = "ssl already active"
		end
		if err then
			debug( "error:", err )
			return nil, err
		end
		self._usingssl = true
		self.startsslcallback = function( )  -- we have to start the handshake outside of a read/write event
			self.startsslcallback = nil
			self:_start_ssl(call_onconnect);
			self.eventstarthandshake = nil
			return -1
		end
		if not self.eventwrite then
			self:_lock( true, true, true )  -- lock the interface, to not disturb the handshake
			self.eventstarthandshake = addevent( base, nil, EV_TIMEOUT, self.startsslcallback, 0 )  -- add event to start handshake
		else  -- wait until writebuffer is empty
			self:_lock( true, true, false )
			debug "ssl session delayed until writebuffer is empty..."
		end
		self.starttls = false;
		return true
	end
	
	function interface_mt:setoption(option, value)
		if self.conn.setoption then
			return self.conn:setoption(option, value);
		end
		return false, "setoption not implemented";
	end
	
	function interface_mt:setlistener(listener)
		self.onconnect, self.ondisconnect, self.onincoming, self.ontimeout, self.onreadtimeout, self.onstatus
			= listener.onconnect, listener.ondisconnect, listener.onincoming,
			  listener.ontimeout, listener.onreadtimeout, listener.onstatus;
	end

	-- Stub handlers
	function interface_mt:onconnect()
	end
	function interface_mt:onincoming()
	end
	function interface_mt:ondisconnect()
	end
	function interface_mt:ontimeout()
	end
	function interface_mt:onreadtimeout()
		self.fatalerror = "timeout during receiving"
		debug( "connection failed:", self.fatalerror )
		self:_close()
		self.eventread = nil
	end
	function interface_mt:ondrain()
	end
	function interface_mt:onstatus()
	end
end

-- End of client interface methods

local handleclient;
do
	local string_sub = string.sub  -- caching table lookups
	local addevent = base.addevent
	local socket_gettime = socket.gettime
	function handleclient( client, ip, port, server, pattern, listener, sslctx )  -- creates an client interface
		--vdebug("creating client interfacce...")
		local interface = {
			type = "client";
			conn = client;
			currenttime = socket_gettime( );  -- safe the origin
			writebuffer = {};  -- writebuffer
			writebufferlen = 0;  -- length of writebuffer
			send = client.send;  -- caching table lookups
			receive = client.receive;
			onconnect = listener.onconnect;  -- will be called when client disconnects
			ondisconnect = listener.ondisconnect;  -- will be called when client disconnects
			onincoming = listener.onincoming;  -- will be called when client sends data
			ontimeout = listener.ontimeout; -- called when fatal socket timeout occurs
<<<<<<< HEAD
			onreadtimeout = listener.onreadtimeout; -- called when socket inactivity timeout occurs
=======
			ondrain = listener.ondrain; -- called when writebuffer is empty
>>>>>>> 4b01c269
			onstatus = listener.onstatus; -- called for status changes (e.g. of SSL/TLS)
			eventread = false, eventwrite = false, eventclose = false,
			eventhandshake = false, eventstarthandshake = false;  -- event handler
			eventconnect = false, eventsession = false;  -- more event handler...
			eventwritetimeout = false;  -- even more event handler...
			eventreadtimeout = false;
			fatalerror = false;  -- error message
			writecallback = false;  -- will be called on write events
			readcallback = false;  -- will be called on read events
			nointerface = true;  -- lock/unlock parameter of this interface
			noreading = false, nowriting = false;  -- locks of the read/writecallback
			startsslcallback = false;  -- starting handshake callback
			position = false;  -- position of client in interfacelist
			
			-- Properties
			_ip = ip, _port = port, _server = server, _pattern = pattern,
			_serverport = (server and server:port() or nil),
			_sslctx = sslctx; -- parameters
			_usingssl = false;  -- client is using ssl;
		}
		if not ssl then interface.starttls = false; end
		interface.id = tostring(interface):match("%x+$");
		interface.writecallback = function( event )  -- called on write events
			--vdebug( "new client write event, id/ip/port:", interface, ip, port )
			if interface.nowriting or ( interface.fatalerror and ( "client to close" ~= interface.fatalerror ) ) then  -- leave this event
				--vdebug( "leaving this event because:", interface.nowriting or interface.fatalerror )
				interface.eventwrite = false
				return -1
			end
			if EV_TIMEOUT == event then  -- took too long to write some data to socket -> disconnect
				interface.fatalerror = "timeout during writing"
				debug( "writing failed:", interface.fatalerror )
				interface:_close()
				interface.eventwrite = false
				return -1
			else  -- can write :)
				if interface._usingssl then  -- handle luasec
					if interface.eventreadtimeout then  -- we have to read first
						local ret = interface.readcallback( )  -- call readcallback
						--vdebug( "tried to read in writecallback, result:", ret )
					end
					if interface.eventwritetimeout then  -- luasec only
						interface.eventwritetimeout:close( )  -- first we have to close timeout event which where regged after a wantread error
						interface.eventwritetimeout = false
					end
				end
				interface.writebuffer = { t_concat(interface.writebuffer) }
				local succ, err, byte = interface.conn:send( interface.writebuffer[1], 1, interface.writebufferlen )
				--vdebug( "write data:", interface.writebuffer, "error:", err, "part:", byte )
				if succ then  -- writing succesful
					interface.writebuffer[1] = nil
					interface.writebufferlen = 0
					interface:ondrain();
					if interface.fatalerror then
						debug "closing client after writing"
						interface:_close()  -- close interface if needed
					elseif interface.startsslcallback then  -- start ssl connection if needed
						debug "starting ssl handshake after writing"
						interface.eventstarthandshake = addevent( base, nil, EV_TIMEOUT, interface.startsslcallback, 0 )
					elseif interface.eventreadtimeout then
						return EV_WRITE, EV_TIMEOUT
					end
					interface.eventwrite = nil
					return -1
				elseif byte and (err == "timeout" or err == "wantwrite") then  -- want write again
					--vdebug( "writebuffer is not empty:", err )
					interface.writebuffer[1] = string_sub( interface.writebuffer[1], byte + 1, interface.writebufferlen )  -- new buffer
					interface.writebufferlen = interface.writebufferlen - byte
					if "wantread" == err then  -- happens only with luasec
						local callback = function( )
							interface:_close()
							interface.eventwritetimeout = nil
							return -1;
						end
						interface.eventwritetimeout = addevent( base, nil, EV_TIMEOUT, callback, cfg.WRITE_TIMEOUT )  -- reg a new timeout event
						debug( "wantread during write attempt, reg it in readcallback but dont know what really happens next..." )
						-- hopefully this works with luasec; its simply not possible to use 2 different write events on a socket in luaevent
						return -1
					end
					return EV_WRITE, cfg.WRITE_TIMEOUT
				else  -- connection was closed during writing or fatal error
					interface.fatalerror = err or "fatal error"
					debug( "connection failed in write event:", interface.fatalerror )
					interface:_close()
					interface.eventwrite = nil
					return -1
				end
			end
		end
		
		interface.readcallback = function( event )  -- called on read events
			--vdebug( "new client read event, id/ip/port:", tostring(interface.id), tostring(ip), tostring(port) )
			if interface.noreading or interface.fatalerror then  -- leave this event
				--vdebug( "leaving this event because:", tostring(interface.noreading or interface.fatalerror) )
				interface.eventread = nil
				return -1
			end
			if EV_TIMEOUT == event and interface:onreadtimeout() ~= true then
				return -1 -- took too long to get some data from client -> disconnect
			end
			if interface._usingssl then  -- handle luasec
				if interface.eventwritetimeout then  -- ok, in the past writecallback was regged
					local ret = interface.writecallback( )  -- call it
					--vdebug( "tried to write in readcallback, result:", tostring(ret) )
				end
				if interface.eventreadtimeout then
					interface.eventreadtimeout:close( )
					interface.eventreadtimeout = nil
				end
			end
			local buffer, err, part = interface.conn:receive( interface._pattern )  -- receive buffer with "pattern"
			--vdebug( "read data:", tostring(buffer), "error:", tostring(err), "part:", tostring(part) )
			buffer = buffer or part
			if buffer and #buffer > cfg.MAX_READ_LENGTH then  -- check buffer length
				interface.fatalerror = "receive buffer exceeded"
				debug( "fatal error:", interface.fatalerror )
				interface:_close()
				interface.eventread = nil
				return -1
			end
			if err and ( err ~= "timeout" and err ~= "wantread" ) then
				if "wantwrite" == err then -- need to read on write event
					if not interface.eventwrite then  -- register new write event if needed
						interface.eventwrite = addevent( base, interface.conn, EV_WRITE, interface.writecallback, cfg.WRITE_TIMEOUT )
					end
					interface.eventreadtimeout = addevent( base, nil, EV_TIMEOUT,
						function( )
							interface:_close()
						end, cfg.READ_TIMEOUT
					)
					debug( "wantwrite during read attempt, reg it in writecallback but dont know what really happens next..." )
					-- to be honest i dont know what happens next, if it is allowed to first read, the write etc...
				else  -- connection was closed or fatal error
					interface.fatalerror = err
					debug( "connection failed in read event:", interface.fatalerror )
					interface:_close()
					interface.eventread = nil
					return -1
				end
			else
				interface.onincoming( interface, buffer, err )  -- send new data to listener
			end
			if interface.noreading then
				interface.eventread = nil;
				return -1;
			end
			return EV_READ, cfg.READ_TIMEOUT
		end

		client:settimeout( 0 )  -- set non blocking
		setmetatable(interface, interface_mt)
		interfacelist( "add", interface )  -- add to interfacelist
		return interface
	end
end

local handleserver
do
	function handleserver( server, addr, port, pattern, listener, sslctx )  -- creates an server interface
		debug "creating server interface..."
		local interface = {
			_connections = 0;
			
			conn = server;
			onconnect = listener.onconnect;  -- will be called when new client connected
			eventread = false;  -- read event handler
			eventclose = false; -- close event handler
			readcallback = false; -- read event callback
			fatalerror = false; -- error message
			nointerface = true;  -- lock/unlock parameter
			
			_ip = addr, _port = port, _pattern = pattern,
			_sslctx = sslctx;
		}
		interface.id = tostring(interface):match("%x+$");
		interface.readcallback = function( event )  -- server handler, called on incoming connections
			--vdebug( "server can accept, id/addr/port:", interface, addr, port )
			if interface.fatalerror then
				--vdebug( "leaving this event because:", self.fatalerror )
				interface.eventread = nil
				return -1
			end
			local delay = cfg.ACCEPT_DELAY
			if EV_TIMEOUT == event then
				if interface._connections >= cfg.MAX_CONNECTIONS then  -- check connection count
					debug( "to many connections, seconds to wait for next accept:", delay )
					return EV_TIMEOUT, delay  -- timeout...
				else
					return EV_READ  -- accept again
				end
			end
			--vdebug("max connection check ok, accepting...")
			local client, err = server:accept()    -- try to accept; TODO: check err
			while client do
				if interface._connections >= cfg.MAX_CONNECTIONS then
					client:close( )  -- refuse connection
					debug( "maximal connections reached, refuse client connection; accept delay:", delay )
					return EV_TIMEOUT, delay  -- delay for next accept attempt
				end
				local client_ip, client_port = client:getpeername( )
				interface._connections = interface._connections + 1  -- increase connection count
				local clientinterface = handleclient( client, client_ip, client_port, interface, pattern, listener, sslctx )
				--vdebug( "client id:", clientinterface, "startssl:", startssl )
				if ssl and sslctx then
					clientinterface:starttls(sslctx, true)
				else
					clientinterface:_start_session( true )
				end
				debug( "accepted incoming client connection from:", client_ip or "<unknown IP>", client_port or "<unknown port>", "to", port or "<unknown port>");
				
				client, err = server:accept()    -- try to accept again
			end
			return EV_READ
		end
		
		server:settimeout( 0 )
		setmetatable(interface, interface_mt)
		interfacelist( "add", interface )
		interface:_start_session()
		return interface
	end
end

local addserver = ( function( )
	return function( addr, port, listener, pattern, sslcfg, startssl )  -- TODO: check arguments
		--vdebug( "creating new tcp server with following parameters:", addr or "nil", port or "nil", sslcfg or "nil", startssl or "nil")
		local server, err = socket.bind( addr, port, cfg.ACCEPT_QUEUE )  -- create server socket
		if not server then
			debug( "creating server socket on "..addr.." port "..port.." failed:", err )
			return nil, err
		end
		local sslctx
		if sslcfg then
			if not ssl then
				debug "fatal error: luasec not found"
				return nil, "luasec not found"
			end
			sslctx, err = sslcfg
			if err then
				debug( "error while creating new ssl context for server socket:", err )
				return nil, err
			end
		end
		local interface = handleserver( server, addr, port, pattern, listener, sslctx, startssl )  -- new server handler
		debug( "new server created with id:", tostring(interface))
		return interface
	end
end )( )

local addclient, wrapclient
do
	function wrapclient( client, ip, port, listeners, pattern, sslctx )
		local interface = handleclient( client, ip, port, nil, pattern, listeners, sslctx )
		interface:_start_connection(sslctx)
		return interface, client
		--function handleclient( client, ip, port, server, pattern, listener, _, sslctx )  -- creates an client interface
	end
	
	function addclient( addr, serverport, listener, pattern, localaddr, localport, sslcfg, startssl )
		local client, err = socket.tcp()  -- creating new socket
		if not client then
			debug( "cannot create socket:", err )
			return nil, err
		end
		client:settimeout( 0 )  -- set nonblocking
		if localaddr then
			local res, err = client:bind( localaddr, localport, -1 )
			if not res then
				debug( "cannot bind client:", err )
				return nil, err
			end
		end
		local sslctx
		if sslcfg then  -- handle ssl/new context
			if not ssl then
				debug "need luasec, but not available"
				return nil, "luasec not found"
			end
			sslctx, err = sslcfg
			if err then
				debug( "cannot create new ssl context:", err )
				return nil, err
			end
		end
		local res, err = client:connect( addr, serverport )  -- connect
		if res or ( err == "timeout" ) then
			local ip, port = client:getsockname( )
			local interface = wrapclient( client, ip, serverport, listener, pattern, sslctx, startssl )
			interface:_start_connection( startssl )
			debug( "new connection id:", interface.id )
			return interface, err
		else
			debug( "new connection failed:", err )
			return nil, err
		end
	end
end


local loop = function( )  -- starts the event loop
	base:loop( )
	return "quitting";
end

local newevent = ( function( )
	local add = base.addevent
	return function( ... )
		return add( base, ... )
	end
end )( )

local closeallservers = function( arg )
	for _, item in ipairs( interfacelist( ) ) do
		if item.type == "server" then
			item:close( arg )
		end
	end
end

local function setquitting(yes)
	if yes then
		 -- Quit now
		 closeallservers();
		 base:loopexit();
	end
end

local function get_backend()
	return base:method();
end

-- We need to hold onto the events to stop them
-- being garbage-collected
local signal_events = {}; -- [signal_num] -> event object
local function hook_signal(signal_num, handler)
	local function _handler(event)
		local ret = handler();
		if ret ~= false then -- Continue handling this signal?
			return EV_SIGNAL; -- Yes
		end
		return -1; -- Close this event
	end
	signal_events[signal_num] = base:addevent(signal_num, EV_SIGNAL, _handler);
	return signal_events[signal_num];
end

local function link(sender, receiver, buffersize)
	local sender_locked;
	
	function receiver:ondrain()
		if sender_locked then
			sender:resume();
			sender_locked = nil;
		end
	end
	
	function sender:onincoming(data)
		receiver:write(data);
		if receiver.writebufferlen >= buffersize then
			sender_locked = true;
			sender:pause();
		end
	end
end

return {

	cfg = cfg,
	base = base,
	loop = loop,
	link = link,
	event = event,
	event_base = base,
	addevent = newevent,
	addserver = addserver,
	addclient = addclient,
	wrapclient = wrapclient,
	setquitting = setquitting,
	closeall = closeallservers,
	get_backend = get_backend,
	hook_signal = hook_signal,

	__NAME = SCRIPT_NAME,
	__DATE = LAST_MODIFIED,
	__AUTHOR = SCRIPT_AUTHOR,
	__VERSION = SCRIPT_VERSION,

}<|MERGE_RESOLUTION|>--- conflicted
+++ resolved
@@ -484,11 +484,8 @@
 			ondisconnect = listener.ondisconnect;  -- will be called when client disconnects
 			onincoming = listener.onincoming;  -- will be called when client sends data
 			ontimeout = listener.ontimeout; -- called when fatal socket timeout occurs
-<<<<<<< HEAD
 			onreadtimeout = listener.onreadtimeout; -- called when socket inactivity timeout occurs
-=======
 			ondrain = listener.ondrain; -- called when writebuffer is empty
->>>>>>> 4b01c269
 			onstatus = listener.onstatus; -- called for status changes (e.g. of SSL/TLS)
 			eventread = false, eventwrite = false, eventclose = false,
 			eventhandshake = false, eventstarthandshake = false;  -- event handler
