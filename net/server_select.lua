--
-- server.lua by blastbeat of the luadch project
-- Re-used here under the MIT/X Consortium License
--
-- Modifications (C) 2008-2010 Matthew Wild, Waqas Hussain
--

-- // wrapping luadch stuff // --

local use = function( what )
	return _G[ what ]
end

local log, table_concat = require ("util.logger").init("socket"), table.concat;
local out_put = function (...) return log("debug", table_concat{...}); end
local out_error = function (...) return log("warn", table_concat{...}); end

----------------------------------// DECLARATION //--

--// constants //--

local STAT_UNIT = 1 -- byte

--// lua functions //--

local type = use "type"
local pairs = use "pairs"
local ipairs = use "ipairs"
local tonumber = use "tonumber"
local tostring = use "tostring"

--// lua libs //--

local os = use "os"
local table = use "table"
local string = use "string"
local coroutine = use "coroutine"

--// lua lib methods //--

local os_difftime = os.difftime
local math_min = math.min
local math_huge = math.huge
local table_concat = table.concat
local string_sub = string.sub
local coroutine_wrap = coroutine.wrap
local coroutine_yield = coroutine.yield

--// extern libs //--

local luasec = use "ssl"
local luasocket = use "socket" or require "socket"
local luasocket_gettime = luasocket.gettime

--// extern lib methods //--

local ssl_wrap = ( luasec and luasec.wrap )
local socket_bind = luasocket.bind
local socket_sleep = luasocket.sleep
local socket_select = luasocket.select

--// functions //--

local id
local loop
local stats
local idfalse
local closeall
local addsocket
local addserver
local addtimer
local getserver
local wrapserver
local getsettings
local closesocket
local removesocket
local removeserver
local wrapconnection
local changesettings

--// tables //--

local _server
local _readlist
local _timerlist
local _sendlist
local _socketlist
local _closelist
local _readtimes
local _writetimes

--// simple data types //--

local _
local _readlistlen
local _sendlistlen
local _timerlistlen

local _sendtraffic
local _readtraffic

local _selecttimeout
local _sleeptime
local _tcpbacklog

local _starttime
local _currenttime

local _maxsendlen
local _maxreadlen

local _checkinterval
local _sendtimeout
local _readtimeout

local _timer

local _maxselectlen
local _maxfd

local _maxsslhandshake

----------------------------------// DEFINITION //--

_server = { } -- key = port, value = table; list of listening servers
_readlist = { } -- array with sockets to read from
_sendlist = { } -- arrary with sockets to write to
_timerlist = { } -- array of timer functions
_socketlist = { } -- key = socket, value = wrapped socket (handlers)
_readtimes = { } -- key = handler, value = timestamp of last data reading
_writetimes = { } -- key = handler, value = timestamp of last data writing/sending
_closelist = { } -- handlers to close

_readlistlen = 0 -- length of readlist
_sendlistlen = 0 -- length of sendlist
_timerlistlen = 0 -- lenght of timerlist

_sendtraffic = 0 -- some stats
_readtraffic = 0

_selecttimeout = 1 -- timeout of socket.select
_sleeptime = 0 -- time to wait at the end of every loop
_tcpbacklog = 128 -- some kind of hint to the OS

_maxsendlen = 51000 * 1024 -- max len of send buffer
_maxreadlen = 25000 * 1024 -- max len of read buffer

_checkinterval = 30 -- interval in secs to check idle clients
_sendtimeout = 60000 -- allowed send idle time in secs
_readtimeout = 6 * 60 * 60 -- allowed read idle time in secs

local is_windows = package.config:sub(1,1) == "\\" -- check the directory separator, to detemine whether this is Windows
_maxfd = (is_windows and math.huge) or luasocket._SETSIZE or 1024 -- max fd number, limit to 1024 by default to prevent glibc buffer overflow, but not on Windows
_maxselectlen = luasocket._SETSIZE or 1024 -- But this still applies on Windows

_maxsslhandshake = 30 -- max handshake round-trips

----------------------------------// PRIVATE //--

wrapserver = function( listeners, socket, ip, serverport, pattern, sslctx ) -- this function wraps a server -- FIXME Make sure FD < _maxfd

	if socket:getfd() >= _maxfd then
		out_error("server.lua: Disallowed FD number: "..socket:getfd())
		socket:close()
		return nil, "fd-too-large"
	end

	local connections = 0

	local dispatch, disconnect = listeners.onconnect, listeners.ondisconnect

	local accept = socket.accept

	--// public methods of the object //--

	local handler = { }

	handler.shutdown = function( ) end

	handler.ssl = function( )
		return sslctx ~= nil
	end
	handler.sslctx = function( )
		return sslctx
	end
	handler.remove = function( )
		connections = connections - 1
		if handler then
			handler.resume( )
		end
	end
	handler.close = function()
		socket:close( )
		_sendlistlen = removesocket( _sendlist, socket, _sendlistlen )
		_readlistlen = removesocket( _readlist, socket, _readlistlen )
		_server[ip..":"..serverport] = nil;
		_socketlist[ socket ] = nil
		handler = nil
		socket = nil
		--mem_free( )
		out_put "server.lua: closed server handler and removed sockets from list"
	end
	handler.pause = function( hard )
		if not handler.paused then
			_readlistlen = removesocket( _readlist, socket, _readlistlen )
			if hard then
				_socketlist[ socket ] = nil
				socket:close( )
				socket = nil;
			end
			handler.paused = true;
		end
	end
	handler.resume = function( )
		if handler.paused then
			if not socket then
				socket = socket_bind( ip, serverport, _tcpbacklog );
				socket:settimeout( 0 )
			end
			_readlistlen = addsocket(_readlist, socket, _readlistlen)
			_socketlist[ socket ] = handler
			handler.paused = false;
		end
	end
	handler.ip = function( )
		return ip
	end
	handler.serverport = function( )
		return serverport
	end
	handler.socket = function( )
		return socket
	end
	handler.readbuffer = function( )
		if _readlistlen >= _maxselectlen or _sendlistlen >= _maxselectlen then
			handler.pause( )
			out_put( "server.lua: refused new client connection: server full" )
			return false
		end
		local client, err = accept( socket )	-- try to accept
		if client then
			local ip, clientport = client:getpeername( )
			local handler, client, err = wrapconnection( handler, listeners, client, ip, serverport, clientport, pattern, sslctx ) -- wrap new client socket
			if err then -- error while wrapping ssl socket
				return false
			end
			connections = connections + 1
			out_put( "server.lua: accepted new client connection from ", tostring(ip), ":", tostring(clientport), " to ", tostring(serverport))
			if dispatch and not sslctx then -- SSL connections will notify onconnect when handshake completes
				return dispatch( handler );
			end
			return;
		elseif err then -- maybe timeout or something else
			out_put( "server.lua: error with new client connection: ", tostring(err) )
			return false
		end
	end
	return handler
end

wrapconnection = function( server, listeners, socket, ip, serverport, clientport, pattern, sslctx ) -- this function wraps a client to a handler object

	if socket:getfd() >= _maxfd then
		out_error("server.lua: Disallowed FD number: "..socket:getfd()) -- PROTIP: Switch to libevent
		socket:close( ) -- Should we send some kind of error here?
		if server then
			server.pause( )
		end
		return nil, nil, "fd-too-large"
	end
	socket:settimeout( 0 )

	--// local import of socket methods //--

	local send
	local receive
	local shutdown

	--// private closures of the object //--

	local ssl

	local dispatch = listeners.onincoming
	local status = listeners.onstatus
	local disconnect = listeners.ondisconnect
	local drain = listeners.ondrain
<<<<<<< HEAD
	local onreadtimeout = listeners.onreadtimeout;
=======
	local detach = listeners.ondetach
>>>>>>> 69d97b4f

	local bufferqueue = { } -- buffer array
	local bufferqueuelen = 0	-- end of buffer array

	local toclose
	local fatalerror
	local needtls

	local bufferlen = 0

	local noread = false
	local nosend = false

	local sendtraffic, readtraffic = 0, 0

	local maxsendlen = _maxsendlen
	local maxreadlen = _maxreadlen

	--// public methods of the object //--

	local handler = bufferqueue -- saves a table ^_^

	handler.dispatch = function( )
		return dispatch
	end
	handler.disconnect = function( )
		return disconnect
	end
	handler.onreadtimeout = onreadtimeout;

	handler.setlistener = function( self, listeners )
		if detach then
			detach(self) -- Notify listener that it is no longer responsible for this connection
		end
		dispatch = listeners.onincoming
		disconnect = listeners.ondisconnect
		status = listeners.onstatus
		drain = listeners.ondrain
<<<<<<< HEAD
		handler.onreadtimeout = listeners.onreadtimeout
=======
		detach = listeners.ondetach
>>>>>>> 69d97b4f
	end
	handler.getstats = function( )
		return readtraffic, sendtraffic
	end
	handler.ssl = function( )
		return ssl
	end
	handler.sslctx = function ( )
		return sslctx
	end
	handler.send = function( _, data, i, j )
		return send( socket, data, i, j )
	end
	handler.receive = function( pattern, prefix )
		return receive( socket, pattern, prefix )
	end
	handler.shutdown = function( pattern )
		return shutdown( socket, pattern )
	end
	handler.setoption = function (self, option, value)
		if socket.setoption then
			return socket:setoption(option, value);
		end
		return false, "setoption not implemented";
	end
	handler.force_close = function ( self, err )
		if bufferqueuelen ~= 0 then
			out_put("server.lua: discarding unwritten data for ", tostring(ip), ":", tostring(clientport))
			bufferqueuelen = 0;
		end
		return self:close(err);
	end
	handler.close = function( self, err )
		if not handler then return true; end
		_readlistlen = removesocket( _readlist, socket, _readlistlen )
		_readtimes[ handler ] = nil
		if bufferqueuelen ~= 0 then
			handler.sendbuffer() -- Try now to send any outstanding data
			if bufferqueuelen ~= 0 then -- Still not empty, so we'll try again later
				if handler then
					handler.write = nil -- ... but no further writing allowed
				end
				toclose = true
				return false
			end
		end
		if socket then
			_ = shutdown and shutdown( socket )
			socket:close( )
			_sendlistlen = removesocket( _sendlist, socket, _sendlistlen )
			_socketlist[ socket ] = nil
			socket = nil
		else
			out_put "server.lua: socket already closed"
		end
		if handler then
			_writetimes[ handler ] = nil
			_closelist[ handler ] = nil
			local _handler = handler;
			handler = nil
			if disconnect then
				disconnect(_handler, err or false);
				disconnect = nil
			end
		end
		if server then
			server.remove( )
		end
		out_put "server.lua: closed client handler and removed socket from list"
		return true
	end
	handler.ip = function( )
		return ip
	end
	handler.serverport = function( )
		return serverport
	end
	handler.clientport = function( )
		return clientport
	end
	handler.port = handler.clientport -- COMPAT server_event
	local write = function( self, data )
		bufferlen = bufferlen + #data
		if bufferlen > maxsendlen then
			_closelist[ handler ] = "send buffer exceeded"	 -- cannot close the client at the moment, have to wait to the end of the cycle
			handler.write = idfalse -- dont write anymore
			return false
		elseif socket and not _sendlist[ socket ] then
			_sendlistlen = addsocket(_sendlist, socket, _sendlistlen)
		end
		bufferqueuelen = bufferqueuelen + 1
		bufferqueue[ bufferqueuelen ] = data
		if handler then
			_writetimes[ handler ] = _writetimes[ handler ] or _currenttime
		end
		return true
	end
	handler.write = write
	handler.bufferqueue = function( self )
		return bufferqueue
	end
	handler.socket = function( self )
		return socket
	end
	handler.set_mode = function( self, new )
		pattern = new or pattern
		return pattern
	end
	handler.set_send = function ( self, newsend )
		send = newsend or send
		return send
	end
	handler.bufferlen = function( self, readlen, sendlen )
		maxsendlen = sendlen or maxsendlen
		maxreadlen = readlen or maxreadlen
		return bufferlen, maxreadlen, maxsendlen
	end
	--TODO: Deprecate
	handler.lock_read = function (self, switch)
		if switch == true then
			local tmp = _readlistlen
			_readlistlen = removesocket( _readlist, socket, _readlistlen )
			_readtimes[ handler ] = nil
			if _readlistlen ~= tmp then
				noread = true
			end
		elseif switch == false then
			if noread then
				noread = false
				_readlistlen = addsocket(_readlist, socket, _readlistlen)
				_readtimes[ handler ] = _currenttime
			end
		end
		return noread
	end
	handler.pause = function (self)
		return self:lock_read(true);
	end
	handler.resume = function (self)
		return self:lock_read(false);
	end
	handler.lock = function( self, switch )
		handler.lock_read (switch)
		if switch == true then
			handler.write = idfalse
			local tmp = _sendlistlen
			_sendlistlen = removesocket( _sendlist, socket, _sendlistlen )
			_writetimes[ handler ] = nil
			if _sendlistlen ~= tmp then
				nosend = true
			end
		elseif switch == false then
			handler.write = write
			if nosend then
				nosend = false
				write( "" )
			end
		end
		return noread, nosend
	end
	local _readbuffer = function( ) -- this function reads data
		local buffer, err, part = receive( socket, pattern )	-- receive buffer with "pattern"
		if not err or (err == "wantread" or err == "timeout") then -- received something
			local buffer = buffer or part or ""
			local len = #buffer
			if len > maxreadlen then
				handler:close( "receive buffer exceeded" )
				return false
			end
			local count = len * STAT_UNIT
			readtraffic = readtraffic + count
			_readtraffic = _readtraffic + count
			_readtimes[ handler ] = _currenttime
			--out_put( "server.lua: read data '", buffer:gsub("[^%w%p ]", "."), "', error: ", err )
			return dispatch( handler, buffer, err )
		else	-- connections was closed or fatal error
			out_put( "server.lua: client ", tostring(ip), ":", tostring(clientport), " read error: ", tostring(err) )
			fatalerror = true
			_ = handler and handler:force_close( err )
			return false
		end
	end
	local _sendbuffer = function( ) -- this function sends data
		local succ, err, byte, buffer, count;
		if socket then
			buffer = table_concat( bufferqueue, "", 1, bufferqueuelen )
			succ, err, byte = send( socket, buffer, 1, bufferlen )
			count = ( succ or byte or 0 ) * STAT_UNIT
			sendtraffic = sendtraffic + count
			_sendtraffic = _sendtraffic + count
			for i = bufferqueuelen,1,-1 do
				bufferqueue[ i ] = nil
			end
			--out_put( "server.lua: sended '", buffer, "', bytes: ", tostring(succ), ", error: ", tostring(err), ", part: ", tostring(byte), ", to: ", tostring(ip), ":", tostring(clientport) )
		else
			succ, err, count = false, "unexpected close", 0;
		end
		if succ then	-- sending succesful
			bufferqueuelen = 0
			bufferlen = 0
			_sendlistlen = removesocket( _sendlist, socket, _sendlistlen ) -- delete socket from writelist
			_writetimes[ handler ] = nil
			if drain then
				drain(handler)
			end
			_ = needtls and handler:starttls(nil)
			_ = toclose and handler:force_close( )
			return true
		elseif byte and ( err == "timeout" or err == "wantwrite" ) then -- want write
			buffer = string_sub( buffer, byte + 1, bufferlen ) -- new buffer
			bufferqueue[ 1 ] = buffer	 -- insert new buffer in queue
			bufferqueuelen = 1
			bufferlen = bufferlen - byte
			_writetimes[ handler ] = _currenttime
			return true
		else	-- connection was closed during sending or fatal error
			out_put( "server.lua: client ", tostring(ip), ":", tostring(clientport), " write error: ", tostring(err) )
			fatalerror = true
			_ = handler and handler:force_close( err )
			return false
		end
	end

	-- Set the sslctx
	local handshake;
	function handler.set_sslctx(self, new_sslctx)
		sslctx = new_sslctx;
		local read, wrote
		handshake = coroutine_wrap( function( client ) -- create handshake coroutine
				local err
				for i = 1, _maxsslhandshake do
					_sendlistlen = ( wrote and removesocket( _sendlist, client, _sendlistlen ) ) or _sendlistlen
					_readlistlen = ( read and removesocket( _readlist, client, _readlistlen ) ) or _readlistlen
					read, wrote = nil, nil
					_, err = client:dohandshake( )
					if not err then
						out_put( "server.lua: ssl handshake done" )
						handler.readbuffer = _readbuffer	-- when handshake is done, replace the handshake function with regular functions
						handler.sendbuffer = _sendbuffer
						_ = status and status( handler, "ssl-handshake-complete" )
						if self.autostart_ssl and listeners.onconnect then
							listeners.onconnect(self);
						end
						_readlistlen = addsocket(_readlist, client, _readlistlen)
						return true
					else
						if err == "wantwrite" then
							_sendlistlen = addsocket(_sendlist, client, _sendlistlen)
							wrote = true
						elseif err == "wantread" then
							_readlistlen = addsocket(_readlist, client, _readlistlen)
							read = true
						else
							break;
						end
						err = nil;
						coroutine_yield( ) -- handshake not finished
					end
				end
				out_put( "server.lua: ssl handshake error: ", tostring(err or "handshake too long") )
				_ = handler and handler:force_close("ssl handshake failed")
				return false, err -- handshake failed
			end
		)
	end
	if luasec then
		handler.starttls = function( self, _sslctx)
			if _sslctx then
				handler:set_sslctx(_sslctx);
			end
			if bufferqueuelen > 0 then
				out_put "server.lua: we need to do tls, but delaying until send buffer empty"
				needtls = true
				return
			end
			out_put( "server.lua: attempting to start tls on " .. tostring( socket ) )
			local oldsocket, err = socket
			socket, err = ssl_wrap( socket, sslctx )	-- wrap socket
			if not socket then
				out_put( "server.lua: error while starting tls on client: ", tostring(err or "unknown error") )
				return nil, err -- fatal error
			end

			socket:settimeout( 0 )

			-- add the new socket to our system
			send = socket.send
			receive = socket.receive
			shutdown = id
			_socketlist[ socket ] = handler
			_readlistlen = addsocket(_readlist, socket, _readlistlen)

			-- remove traces of the old socket
			_readlistlen = removesocket( _readlist, oldsocket, _readlistlen )
			_sendlistlen = removesocket( _sendlist, oldsocket, _sendlistlen )
			_socketlist[ oldsocket ] = nil

			handler.starttls = nil
			needtls = nil

			-- Secure now (if handshake fails connection will close)
			ssl = true

			handler.readbuffer = handshake
			handler.sendbuffer = handshake
			return handshake( socket ) -- do handshake
		end
	end

	handler.readbuffer = _readbuffer
	handler.sendbuffer = _sendbuffer
	send = socket.send
	receive = socket.receive
	shutdown = ( ssl and id ) or socket.shutdown

	_socketlist[ socket ] = handler
	_readlistlen = addsocket(_readlist, socket, _readlistlen)

	if sslctx and luasec then
		out_put "server.lua: auto-starting ssl negotiation..."
		handler.autostart_ssl = true;
		local ok, err = handler:starttls(sslctx);
		if ok == false then
			return nil, nil, err
		end
	end

	return handler, socket
end

id = function( )
end

idfalse = function( )
	return false
end

addsocket = function( list, socket, len )
	if not list[ socket ] then
		len = len + 1
		list[ len ] = socket
		list[ socket ] = len
	end
	return len;
end

removesocket = function( list, socket, len )	-- this function removes sockets from a list ( copied from copas )
	local pos = list[ socket ]
	if pos then
		list[ socket ] = nil
		local last = list[ len ]
		list[ len ] = nil
		if last ~= socket then
			list[ last ] = pos
			list[ pos ] = last
		end
		return len - 1
	end
	return len
end

closesocket = function( socket )
	_sendlistlen = removesocket( _sendlist, socket, _sendlistlen )
	_readlistlen = removesocket( _readlist, socket, _readlistlen )
	_socketlist[ socket ] = nil
	socket:close( )
	--mem_free( )
end

local function link(sender, receiver, buffersize)
	local sender_locked;
	local _sendbuffer = receiver.sendbuffer;
	function receiver.sendbuffer()
		_sendbuffer();
		if sender_locked and receiver.bufferlen() < buffersize then
			sender:lock_read(false); -- Unlock now
			sender_locked = nil;
		end
	end

	local _readbuffer = sender.readbuffer;
	function sender.readbuffer()
		_readbuffer();
		if not sender_locked and receiver.bufferlen() >= buffersize then
			sender_locked = true;
			sender:lock_read(true);
		end
	end
	sender:set_mode("*a");
end

----------------------------------// PUBLIC //--

addserver = function( addr, port, listeners, pattern, sslctx ) -- this function provides a way for other scripts to reg a server
	local err
	if type( listeners ) ~= "table" then
		err = "invalid listener table"
	end
	if type( port ) ~= "number" or not ( port >= 0 and port <= 65535 ) then
		err = "invalid port"
	elseif _server[ addr..":"..port ] then
		err = "listeners on '[" .. addr .. "]:" .. port .. "' already exist"
	elseif sslctx and not luasec then
		err = "luasec not found"
	end
	if err then
		out_error( "server.lua, [", addr, "]:", port, ": ", err )
		return nil, err
	end
	addr = addr or "*"
	local server, err = socket_bind( addr, port, _tcpbacklog )
	if err then
		out_error( "server.lua, [", addr, "]:", port, ": ", err )
		return nil, err
	end
	local handler, err = wrapserver( listeners, server, addr, port, pattern, sslctx ) -- wrap new server socket
	if not handler then
		server:close( )
		return nil, err
	end
	server:settimeout( 0 )
	_readlistlen = addsocket(_readlist, server, _readlistlen)
	_server[ addr..":"..port ] = handler
	_socketlist[ server ] = handler
	out_put( "server.lua: new "..(sslctx and "ssl " or "").."server listener on '[", addr, "]:", port, "'" )
	return handler
end

getserver = function ( addr, port )
	return _server[ addr..":"..port ];
end

removeserver = function( addr, port )
	local handler = _server[ addr..":"..port ]
	if not handler then
		return nil, "no server found on '[" .. addr .. "]:" .. tostring( port ) .. "'"
	end
	handler:close( )
	_server[ addr..":"..port ] = nil
	return true
end

closeall = function( )
	for _, handler in pairs( _socketlist ) do
		handler:close( )
		_socketlist[ _ ] = nil
	end
	_readlistlen = 0
	_sendlistlen = 0
	_timerlistlen = 0
	_server = { }
	_readlist = { }
	_sendlist = { }
	_timerlist = { }
	_socketlist = { }
	--mem_free( )
end

getsettings = function( )
	return {
		select_timeout = _selecttimeout;
		select_sleep_time = _sleeptime;
		tcp_backlog = _tcpbacklog;
		max_send_buffer_size = _maxsendlen;
		max_receive_buffer_size = _maxreadlen;
		select_idle_check_interval = _checkinterval;
		send_timeout = _sendtimeout;
		read_timeout = _readtimeout;
		max_connections = _maxselectlen;
		max_ssl_handshake_roundtrips = _maxsslhandshake;
		highest_allowed_fd = _maxfd;
	}
end

changesettings = function( new )
	if type( new ) ~= "table" then
		return nil, "invalid settings table"
	end
	_selecttimeout = tonumber( new.select_timeout ) or _selecttimeout
	_sleeptime = tonumber( new.select_sleep_time ) or _sleeptime
	_maxsendlen = tonumber( new.max_send_buffer_size ) or _maxsendlen
	_maxreadlen = tonumber( new.max_receive_buffer_size ) or _maxreadlen
	_checkinterval = tonumber( new.select_idle_check_interval ) or _checkinterval
	_tcpbacklog = tonumber( new.tcp_backlog ) or _tcpbacklog
	_sendtimeout = tonumber( new.send_timeout ) or _sendtimeout
	_readtimeout = tonumber( new.read_timeout ) or _readtimeout
	_maxselectlen = new.max_connections or _maxselectlen
	_maxsslhandshake = new.max_ssl_handshake_roundtrips or _maxsslhandshake
	_maxfd = new.highest_allowed_fd or _maxfd
	return true
end

addtimer = function( listener )
	if type( listener ) ~= "function" then
		return nil, "invalid listener function"
	end
	_timerlistlen = _timerlistlen + 1
	_timerlist[ _timerlistlen ] = listener
	return true
end

stats = function( )
	return _readtraffic, _sendtraffic, _readlistlen, _sendlistlen, _timerlistlen
end

local quitting;

local function setquitting(quit)
	quitting = not not quit;
end

loop = function(once) -- this is the main loop of the program
	if quitting then return "quitting"; end
	if once then quitting = "once"; end
	local next_timer_time = math_huge;
	repeat
		local read, write, err = socket_select( _readlist, _sendlist, math_min(_selecttimeout, next_timer_time) )
		for i, socket in ipairs( write ) do -- send data waiting in writequeues
			local handler = _socketlist[ socket ]
			if handler then
				handler.sendbuffer( )
			else
				closesocket( socket )
				out_put "server.lua: found no handler and closed socket (writelist)"	-- this should not happen
			end
		end
		for i, socket in ipairs( read ) do -- receive data
			local handler = _socketlist[ socket ]
			if handler then
				handler.readbuffer( )
			else
				closesocket( socket )
				out_put "server.lua: found no handler and closed socket (readlist)" -- this can happen
			end
		end
		for handler, err in pairs( _closelist ) do
			handler.disconnect( )( handler, err )
			handler:force_close()	 -- forced disconnect
			_closelist[ handler ] = nil;
		end
		_currenttime = luasocket_gettime( )

		-- Check for socket timeouts
		local difftime = os_difftime( _currenttime - _starttime )
		if difftime > _checkinterval then
			_starttime = _currenttime
			for handler, timestamp in pairs( _writetimes ) do
				if os_difftime( _currenttime - timestamp ) > _sendtimeout then
					handler.disconnect( )( handler, "send timeout" )
					handler:force_close()	 -- forced disconnect
				end
			end
			for handler, timestamp in pairs( _readtimes ) do
				if os_difftime( _currenttime - timestamp ) > _readtimeout then
					if not(handler.onreadtimeout) or handler:onreadtimeout() ~= true then
						handler.disconnect( )( handler, "read timeout" )
						handler:close( )	-- forced disconnect?
					end
				end
			end
		end

		-- Fire timers
		if _currenttime - _timer >= math_min(next_timer_time, 1) then
			next_timer_time = math_huge;
			for i = 1, _timerlistlen do
				local t = _timerlist[ i ]( _currenttime ) -- fire timers
				if t then next_timer_time = math_min(next_timer_time, t); end
			end
			_timer = _currenttime
		else
			next_timer_time = next_timer_time - (_currenttime - _timer);
		end

		-- wait some time (0 by default)
		socket_sleep( _sleeptime )
	until quitting;
	if once and quitting == "once" then quitting = nil; return; end
	return "quitting"
end

local function step()
	return loop(true);
end

local function get_backend()
	return "select";
end

--// EXPERIMENTAL //--

local wrapclient = function( socket, ip, serverport, listeners, pattern, sslctx )
	local handler, socket, err = wrapconnection( nil, listeners, socket, ip, serverport, "clientport", pattern, sslctx )
	if not handler then return nil, err end
	_socketlist[ socket ] = handler
	if not sslctx then
		_sendlistlen = addsocket(_sendlist, socket, _sendlistlen)
		if listeners.onconnect then
			-- When socket is writeable, call onconnect
			local _sendbuffer = handler.sendbuffer;
			handler.sendbuffer = function ()
				handler.sendbuffer = _sendbuffer;
				listeners.onconnect(handler);
				return _sendbuffer(); -- Send any queued outgoing data
			end
		end
	end
	return handler, socket
end

local addclient = function( address, port, listeners, pattern, sslctx )
	local client, err = luasocket.tcp( )
	if err then
		return nil, err
	end
	client:settimeout( 0 )
	_, err = client:connect( address, port )
	if err then -- try again
		return wrapclient( client, address, port, listeners, pattern, sslctx )
	else
		return wrapconnection( nil, listeners, client, address, port, "clientport", pattern, sslctx )
	end
end

--// EXPERIMENTAL //--

----------------------------------// BEGIN //--

use "setmetatable" ( _socketlist, { __mode = "k" } )
use "setmetatable" ( _readtimes, { __mode = "k" } )
use "setmetatable" ( _writetimes, { __mode = "k" } )

_timer = luasocket_gettime( )
_starttime = luasocket_gettime( )

local function setlogger(new_logger)
	local old_logger = log;
	if new_logger then
		log = new_logger;
	end
	return old_logger;
end

----------------------------------// PUBLIC INTERFACE //--

return {
	_addtimer = addtimer,

	addclient = addclient,
	wrapclient = wrapclient,

	loop = loop,
	link = link,
	step = step,
	stats = stats,
	closeall = closeall,
	addserver = addserver,
	getserver = getserver,
	setlogger = setlogger,
	getsettings = getsettings,
	setquitting = setquitting,
	removeserver = removeserver,
	get_backend = get_backend,
	changesettings = changesettings,
}<|MERGE_RESOLUTION|>--- conflicted
+++ resolved
@@ -284,11 +284,8 @@
 	local status = listeners.onstatus
 	local disconnect = listeners.ondisconnect
 	local drain = listeners.ondrain
-<<<<<<< HEAD
 	local onreadtimeout = listeners.onreadtimeout;
-=======
 	local detach = listeners.ondetach
->>>>>>> 69d97b4f
 
 	local bufferqueue = { } -- buffer array
 	local bufferqueuelen = 0	-- end of buffer array
@@ -327,11 +324,8 @@
 		disconnect = listeners.ondisconnect
 		status = listeners.onstatus
 		drain = listeners.ondrain
-<<<<<<< HEAD
 		handler.onreadtimeout = listeners.onreadtimeout
-=======
 		detach = listeners.ondetach
->>>>>>> 69d97b4f
 	end
 	handler.getstats = function( )
 		return readtraffic, sendtraffic
