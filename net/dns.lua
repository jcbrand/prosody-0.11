-- Prosody IM
-- This file is included with Prosody IM. It has modifications,
-- which are hereby placed in the public domain.


-- todo: quick (default) header generation
-- todo: nxdomain, error handling
-- todo: cache results of encodeName


-- reference: http://tools.ietf.org/html/rfc1035
-- reference: http://tools.ietf.org/html/rfc1876 (LOC)


local socket = require "socket";
local timer = require "util.timer";
local new_ip = require "util.ip".new_ip;

local _, windows = pcall(require, "util.windows");
local is_windows = (_ and windows) or os.getenv("WINDIR");

local coroutine, io, math, string, table =
      coroutine, io, math, string, table;

local ipairs, next, pairs, print, setmetatable, tostring, assert, error, unpack, select, type=
      ipairs, next, pairs, print, setmetatable, tostring, assert, error, unpack, select, type;

local ztact = { -- public domain 20080404 lua@ztact.com
	get = function(parent, ...)
		local len = select('#', ...);
		for i=1,len do
			parent = parent[select(i, ...)];
			if parent == nil then break; end
		end
		return parent;
	end;
	set = function(parent, ...)
		local len = select('#', ...);
		local key, value = select(len-1, ...);
		local cutpoint, cutkey;

		for i=1,len-2 do
			local key = select (i, ...)
			local child = parent[key]

			if value == nil then
				if child == nil then
					return;
				elseif next(child, next(child)) then
					cutpoint = nil; cutkey = nil;
				elseif cutpoint == nil then
					cutpoint = parent; cutkey = key;
				end
			elseif child == nil then
				child = {};
				parent[key] = child;
			end
			parent = child
		end

		if value == nil and cutpoint then
			cutpoint[cutkey] = nil;
		else
			parent[key] = value;
			return value;
		end
	end;
};
local get, set = ztact.get, ztact.set;

local default_timeout = 15;

-------------------------------------------------- module dns
local _ENV = nil;
local dns = {};


-- dns type & class codes ------------------------------ dns type & class codes


local append = table.insert


local function highbyte(i)    -- - - - - - - - - - - - - - - - - - -  highbyte
	return (i-(i%0x100))/0x100;
end


local function augment (t)    -- - - - - - - - - - - - - - - - - - - -  augment
	local a = {};
	for i,s in pairs(t) do
		a[i] = s;
		a[s] = s;
		a[string.lower(s)] = s;
	end
	return a;
end


local function encode (t)    -- - - - - - - - - - - - - - - - - - - - -  encode
	local code = {};
	for i,s in pairs(t) do
		local word = string.char(highbyte(i), i%0x100);
		code[i] = word;
		code[s] = word;
		code[string.lower(s)] = word;
	end
	return code;
end


dns.types = {
	'A', 'NS', 'MD', 'MF', 'CNAME', 'SOA', 'MB', 'MG', 'MR', 'NULL', 'WKS',
	'PTR', 'HINFO', 'MINFO', 'MX', 'TXT',
	[ 28] = 'AAAA', [ 29] = 'LOC',   [ 33] = 'SRV',
	[252] = 'AXFR', [253] = 'MAILB', [254] = 'MAILA', [255] = '*' };


dns.classes = { 'IN', 'CS', 'CH', 'HS', [255] = '*' };


dns.type      = augment (dns.types);
dns.class     = augment (dns.classes);
dns.typecode  = encode  (dns.types);
dns.classcode = encode  (dns.classes);



local function standardize(qname, qtype, qclass)    -- - - - - - - standardize
	if string.byte(qname, -1) ~= 0x2E then qname = qname..'.';  end
	qname = string.lower(qname);
	return qname, dns.type[qtype or 'A'], dns.class[qclass or 'IN'];
end


local function prune(rrs, time, soft)    -- - - - - - - - - - - - - - -  prune
	time = time or socket.gettime();
	for i,rr in ipairs(rrs) do
		if rr.tod then
			-- rr.tod = rr.tod - 50    -- accelerated decripitude
			rr.ttl = math.floor(rr.tod - time);
			if rr.ttl <= 0 then
				rrs[rr[rr.type:lower()]] = nil;
				table.remove(rrs, i);
				return prune(rrs, time, soft); -- Re-iterate
			end
		elseif soft == 'soft' then    -- What is this?  I forget!
			assert(rr.ttl == 0);
			rrs[rr[rr.type:lower()]] = nil;
			table.remove(rrs, i);
		end
	end
end


-- metatables & co. ------------------------------------------ metatables & co.


local resolver = {};
resolver.__index = resolver;

resolver.timeout = default_timeout;

local function default_rr_tostring(rr)
	local rr_val = rr.type and rr[rr.type:lower()];
	if type(rr_val) ~= "string" then
		return "<UNKNOWN RDATA TYPE>";
	end
	return rr_val;
end

local special_tostrings = {
	LOC = resolver.LOC_tostring;
	MX  = function (rr)
		return string.format('%2i %s', rr.pref, rr.mx);
	end;
	SRV = function (rr)
		local s = rr.srv;
		return string.format('%5d %5d %5d %s', s.priority, s.weight, s.port, s.target);
	end;
};

local rr_metatable = {};   -- - - - - - - - - - - - - - - - - - -  rr_metatable
function rr_metatable.__tostring(rr)
	local rr_string = (special_tostrings[rr.type] or default_rr_tostring)(rr);
	return string.format('%2s %-5s %6i %-28s %s', rr.class, rr.type, rr.ttl, rr.name, rr_string);
end


local rrs_metatable = {};    -- - - - - - - - - - - - - - - - - -  rrs_metatable
function rrs_metatable.__tostring(rrs)
	local t = {};
	for i,rr in ipairs(rrs) do
		append(t, tostring(rr)..'\n');
	end
	return table.concat(t);
end


local cache_metatable = {};    -- - - - - - - - - - - - - - - -  cache_metatable
function cache_metatable.__tostring(cache)
	local time = socket.gettime();
	local t = {};
	for class,types in pairs(cache) do
		for type,names in pairs(types) do
			for name,rrs in pairs(names) do
				prune(rrs, time);
				append(t, tostring(rrs));
			end
		end
	end
	return table.concat(t);
end


-- packet layer -------------------------------------------------- packet layer


function dns.random(...)    -- - - - - - - - - - - - - - - - - - -  dns.random
	math.randomseed(math.floor(10000*socket.gettime()) % 0x80000000);
	dns.random = math.random;
	return dns.random(...);
end


local function encodeHeader(o)    -- - - - - - - - - - - - - - -  encodeHeader
	o = o or {};
	o.id = o.id or dns.random(0, 0xffff); -- 16b	(random) id

	o.rd = o.rd or 1;		--  1b  1 recursion desired
	o.tc = o.tc or 0;		--  1b	1 truncated response
	o.aa = o.aa or 0;		--  1b	1 authoritative response
	o.opcode = o.opcode or 0;	--  4b	0 query
				--  1 inverse query
				--	2 server status request
				--	3-15 reserved
	o.qr = o.qr or 0;		--  1b	0 query, 1 response

	o.rcode = o.rcode or 0;	--  4b  0 no error
				--	1 format error
				--	2 server failure
				--	3 name error
				--	4 not implemented
				--	5 refused
				--	6-15 reserved
	o.z = o.z  or 0;		--  3b  0 resvered
	o.ra = o.ra or 0;		--  1b  1 recursion available

	o.qdcount = o.qdcount or 1;	-- 16b	number of question RRs
	o.ancount = o.ancount or 0;	-- 16b	number of answers RRs
	o.nscount = o.nscount or 0;	-- 16b	number of nameservers RRs
	o.arcount = o.arcount or 0;	-- 16b  number of additional RRs

	-- string.char() rounds, so prevent roundup with -0.4999
	local header = string.char(
		highbyte(o.id), o.id %0x100,
		o.rd + 2*o.tc + 4*o.aa + 8*o.opcode + 128*o.qr,
		o.rcode + 16*o.z + 128*o.ra,
		highbyte(o.qdcount),  o.qdcount %0x100,
		highbyte(o.ancount),  o.ancount %0x100,
		highbyte(o.nscount),  o.nscount %0x100,
		highbyte(o.arcount),  o.arcount %0x100
	);

	return header, o.id;
end


local function encodeName(name)    -- - - - - - - - - - - - - - - - encodeName
	local t = {};
	for part in string.gmatch(name, '[^.]+') do
		append(t, string.char(string.len(part)));
		append(t, part);
	end
	append(t, string.char(0));
	return table.concat(t);
end


local function encodeQuestion(qname, qtype, qclass)    -- - - - encodeQuestion
	qname  = encodeName(qname);
	qtype  = dns.typecode[qtype or 'a'];
	qclass = dns.classcode[qclass or 'in'];
	return qname..qtype..qclass;
end


function resolver:byte(len)    -- - - - - - - - - - - - - - - - - - - - - byte
	len = len or 1;
	local offset = self.offset;
	local last = offset + len - 1;
	if last > #self.packet then
		error(string.format('out of bounds: %i>%i', last, #self.packet));
	end
	self.offset = offset + len;
	return string.byte(self.packet, offset, last);
end


function resolver:word()    -- - - - - - - - - - - - - - - - - - - - - -  word
	local b1, b2 = self:byte(2);
	return 0x100*b1 + b2;
end


function resolver:dword ()    -- - - - - - - - - - - - - - - - - - - - -  dword
	local b1, b2, b3, b4 = self:byte(4);
	--print('dword', b1, b2, b3, b4);
	return 0x1000000*b1 + 0x10000*b2 + 0x100*b3 + b4;
end


function resolver:sub(len)    -- - - - - - - - - - - - - - - - - - - - - - sub
	len = len or 1;
	local s = string.sub(self.packet, self.offset, self.offset + len - 1);
	self.offset = self.offset + len;
	return s;
end


function resolver:header(force)    -- - - - - - - - - - - - - - - - - - header
	local id = self:word();
	--print(string.format(':header  id  %x', id));
	if not self.active[id] and not force then return nil; end

	local h = { id = id };

	local b1, b2 = self:byte(2);

	h.rd      = b1 %2;
	h.tc      = b1 /2%2;
	h.aa      = b1 /4%2;
	h.opcode  = b1 /8%16;
	h.qr      = b1 /128;

	h.rcode   = b2 %16;
	h.z       = b2 /16%8;
	h.ra      = b2 /128;

	h.qdcount = self:word();
	h.ancount = self:word();
	h.nscount = self:word();
	h.arcount = self:word();

	for k,v in pairs(h) do h[k] = v-v%1; end

	return h;
end


function resolver:name()    -- - - - - - - - - - - - - - - - - - - - - -  name
	local remember, pointers = nil, 0;
	local len = self:byte();
	local n = {};
	if len == 0 then return "." end -- Root label
	while len > 0 do
		if len >= 0xc0 then    -- name is "compressed"
			pointers = pointers + 1;
			if pointers >= 20 then error('dns error: 20 pointers'); end;
			local offset = ((len-0xc0)*0x100) + self:byte();
			remember = remember or self.offset;
			self.offset = offset + 1;    -- +1 for lua
		else    -- name is not compressed
			append(n, self:sub(len)..'.');
		end
		len = self:byte();
	end
	self.offset = remember or self.offset;
	return table.concat(n);
end


function resolver:question()    -- - - - - - - - - - - - - - - - - -  question
	local q = {};
	q.name  = self:name();
	q.type  = dns.type[self:word()];
	q.class = dns.class[self:word()];
	return q;
end


function resolver:A(rr)    -- - - - - - - - - - - - - - - - - - - - - - - -  A
	local b1, b2, b3, b4 = self:byte(4);
	rr.a = string.format('%i.%i.%i.%i', b1, b2, b3, b4);
end

function resolver:AAAA(rr)
	local addr = {};
	for i = 1, rr.rdlength, 2 do
		local b1, b2 = self:byte(2);
		table.insert(addr, ("%02x%02x"):format(b1, b2));
	end
	addr = table.concat(addr, ":"):gsub("%f[%x]0+(%x)","%1");
	local zeros = {};
	for item in addr:gmatch(":[0:]+:") do
		table.insert(zeros, item)
	end
	if #zeros == 0 then
		rr.aaaa = addr;
		return
	elseif #zeros > 1 then
		table.sort(zeros, function(a, b) return #a > #b end);
	end
	rr.aaaa = addr:gsub(zeros[1], "::", 1):gsub("^0::", "::"):gsub("::0$", "::");
end

function resolver:CNAME(rr)    -- - - - - - - - - - - - - - - - - - - -  CNAME
	rr.cname = self:name();
end


function resolver:MX(rr)    -- - - - - - - - - - - - - - - - - - - - - - -  MX
	rr.pref = self:word();
	rr.mx   = self:name();
end


function resolver:LOC_nibble_power()    -- - - - - - - - - -  LOC_nibble_power
	local b = self:byte();
	--print('nibbles', ((b-(b%0x10))/0x10), (b%0x10));
	return ((b-(b%0x10))/0x10) * (10^(b%0x10));
end


function resolver:LOC(rr)    -- - - - - - - - - - - - - - - - - - - - - -  LOC
	rr.version = self:byte();
	if rr.version == 0 then
		rr.loc           = rr.loc or {};
		rr.loc.size      = self:LOC_nibble_power();
		rr.loc.horiz_pre = self:LOC_nibble_power();
		rr.loc.vert_pre  = self:LOC_nibble_power();
		rr.loc.latitude  = self:dword();
		rr.loc.longitude = self:dword();
		rr.loc.altitude  = self:dword();
	end
end


local function LOC_tostring_degrees(f, pos, neg)    -- - - - - - - - - - - - -
	f = f - 0x80000000;
	if f < 0 then pos = neg; f = -f; end
	local deg, min, msec;
	msec = f%60000;
	f    = (f-msec)/60000;
	min  = f%60;
	deg = (f-min)/60;
	return string.format('%3d %2d %2.3f %s', deg, min, msec/1000, pos);
end


function resolver.LOC_tostring(rr)    -- - - - - - - - - - - - -  LOC_tostring
	local t = {};

	--[[
	for k,name in pairs { 'size', 'horiz_pre', 'vert_pre', 'latitude', 'longitude', 'altitude' } do
		append(t, string.format('%4s%-10s: %12.0f\n', '', name, rr.loc[name]));
	end
	--]]

	append(t, string.format(
		'%s    %s    %.2fm %.2fm %.2fm %.2fm',
		LOC_tostring_degrees (rr.loc.latitude, 'N', 'S'),
		LOC_tostring_degrees (rr.loc.longitude, 'E', 'W'),
		(rr.loc.altitude - 10000000) / 100,
		rr.loc.size / 100,
		rr.loc.horiz_pre / 100,
		rr.loc.vert_pre / 100
	));

	return table.concat(t);
end


function resolver:NS(rr)    -- - - - - - - - - - - - - - - - - - - - - - -  NS
	rr.ns = self:name();
end


function resolver:SOA(rr)    -- - - - - - - - - - - - - - - - - - - - - -  SOA
end


function resolver:SRV(rr)    -- - - - - - - - - - - - - - - - - - - - - -  SRV
	  rr.srv = {};
	  rr.srv.priority = self:word();
	  rr.srv.weight   = self:word();
	  rr.srv.port     = self:word();
	  rr.srv.target   = self:name();
end

function resolver:PTR(rr)
	rr.ptr = self:name();
end

function resolver:TXT(rr)    -- - - - - - - - - - - - - - - - - - - - - -  TXT
	rr.txt = self:sub (self:byte());
end


function resolver:rr()    -- - - - - - - - - - - - - - - - - - - - - - - -  rr
	local rr = {};
	setmetatable(rr, rr_metatable);
	rr.name     = self:name(self);
	rr.type     = dns.type[self:word()] or rr.type;
	rr.class    = dns.class[self:word()] or rr.class;
	rr.ttl      = 0x10000*self:word() + self:word();
	rr.rdlength = self:word();

	if rr.ttl <= 0 then
		rr.tod = self.time + 30;
	else
		rr.tod = self.time + rr.ttl;
	end

	local remember = self.offset;
	local rr_parser = self[dns.type[rr.type]];
	if rr_parser then rr_parser(self, rr); end
	self.offset = remember;
	rr.rdata = self:sub(rr.rdlength);
	return rr;
end


function resolver:rrs (count)    -- - - - - - - - - - - - - - - - - - - - - rrs
	local rrs = {};
	for i = 1,count do append(rrs, self:rr()); end
	return rrs;
end


function resolver:decode(packet, force)    -- - - - - - - - - - - - - - decode
	self.packet, self.offset = packet, 1;
	local header = self:header(force);
	if not header then return nil; end
	local response = { header = header };

	response.question = {};
	local offset = self.offset;
	for i = 1,response.header.qdcount do
		append(response.question, self:question());
	end
	response.question.raw = string.sub(self.packet, offset, self.offset - 1);

	if not force then
		if not self.active[response.header.id] or not self.active[response.header.id][response.question.raw] then
			self.active[response.header.id] = nil;
			return nil;
		end
	end

	response.answer     = self:rrs(response.header.ancount);
	response.authority  = self:rrs(response.header.nscount);
	response.additional = self:rrs(response.header.arcount);

	return response;
end


-- socket layer -------------------------------------------------- socket layer


resolver.delays = { 1, 3 };


function resolver:addnameserver(address)    -- - - - - - - - - - addnameserver
	self.server = self.server or {};
	append(self.server, address);
end


function resolver:setnameserver(address)    -- - - - - - - - - - setnameserver
	self.server = {};
	self:addnameserver(address);
end


function resolver:adddefaultnameservers()    -- - - - -  adddefaultnameservers
	if is_windows then
		if windows and windows.get_nameservers then
			for _, server in ipairs(windows.get_nameservers()) do
				self:addnameserver(server);
			end
		end
		if not self.server or #self.server == 0 then
			-- TODO log warning about no nameservers, adding opendns servers as fallback
			self:addnameserver("208.67.222.222");
			self:addnameserver("208.67.220.220");
		end
	else -- posix
		local resolv_conf = io.open("/etc/resolv.conf");
		if resolv_conf then
			for line in resolv_conf:lines() do
				line = line:gsub("#.*$", "")
					:match('^%s*nameserver%s+([%x:%.]*%%?%S*)%s*$');
				if line then
					local ip = new_ip(line);
					if ip then
						self:addnameserver(ip.addr);
					end
				end
			end
		end
		if not self.server or #self.server == 0 then
			-- TODO log warning about no nameservers, adding localhost as the default nameserver
			self:addnameserver("127.0.0.1");
		end
	end
end


function resolver:getsocket(servernum)    -- - - - - - - - - - - - - getsocket
	self.socket = self.socket or {};
	self.socketset = self.socketset or {};

	local sock = self.socket[servernum];
	if sock then return sock; end

	local ok, err;
	local peer = self.server[servernum];
	if peer:find(":") then
		sock, err = socket.udp6();
	else
		sock, err = (socket.udp4 or socket.udp)();
	end
	if sock and self.socket_wrapper then sock, err = self.socket_wrapper(sock, self); end
	if not sock then
		return nil, err;
	end
	sock:settimeout(0);
	-- todo: attempt to use a random port, fallback to 0
	self.socket[servernum] = sock;
	self.socketset[sock] = servernum;
	-- set{sock,peer}name can fail, eg because of local routing table
	-- if so, try the next server
	ok, err = sock:setsockname('*', 0);
	if not ok then return self:servfail(sock, err); end
	ok, err = sock:setpeername(peer, 53);
	if not ok then return self:servfail(sock, err); end
	return sock;
end

function resolver:voidsocket(sock)
	if self.socket[sock] then
		self.socketset[self.socket[sock]] = nil;
		self.socket[sock] = nil;
	elseif self.socketset[sock] then
		self.socket[self.socketset[sock]] = nil;
		self.socketset[sock] = nil;
	end
	sock:close();
end

function resolver:socket_wrapper_set(func)  -- - - - - - - socket_wrapper_set
	self.socket_wrapper = func;
end


function resolver:closeall ()    -- - - - - - - - - - - - - - - - - -  closeall
	for i,sock in ipairs(self.socket) do
		self.socket[i] = nil;
		self.socketset[sock] = nil;
		sock:close();
	end
end


function resolver:remember(rr, type)    -- - - - - - - - - - - - - -  remember
	--print ('remember', type, rr.class, rr.type, rr.name)
	local qname, qtype, qclass = standardize(rr.name, rr.type, rr.class);

	if type ~= '*' then
		type = qtype;
		local all = get(self.cache, qclass, '*', qname);
		--print('remember all', all);
		if all then append(all, rr); end
	end

	self.cache = self.cache or setmetatable({}, cache_metatable);
	local rrs = get(self.cache, qclass, type, qname) or
		set(self.cache, qclass, type, qname, setmetatable({}, rrs_metatable));
	if not rrs[rr[qtype:lower()]] then
		rrs[rr[qtype:lower()]] = true;
		append(rrs, rr);
	end

	if type == 'MX' then self.unsorted[rrs] = true; end
end


local function comp_mx(a, b)    -- - - - - - - - - - - - - - - - - - - comp_mx
	return (a.pref == b.pref) and (a.mx < b.mx) or (a.pref < b.pref);
end


function resolver:peek (qname, qtype, qclass, n)    -- - - - - - - - - - - -  peek
	qname, qtype, qclass = standardize(qname, qtype, qclass);
	local rrs = get(self.cache, qclass, qtype, qname);
	if not rrs then
		if n then if n <= 0 then return end else n = 3 end
		rrs = get(self.cache, qclass, "CNAME", qname);
		if not (rrs and rrs[1]) then return end
		return self:peek(rrs[1].cname, qtype, qclass, n - 1);
	end
	if prune(rrs, socket.gettime()) and qtype == '*' or not next(rrs) then
		set(self.cache, qclass, qtype, qname, nil);
		return nil;
	end
	if self.unsorted[rrs] then table.sort (rrs, comp_mx); self.unsorted[rrs] = nil; end
	return rrs;
end


function resolver:purge(soft)    -- - - - - - - - - - - - - - - - - - -  purge
	if soft == 'soft' then
		self.time = socket.gettime();
		for class,types in pairs(self.cache or {}) do
			for type,names in pairs(types) do
				for name,rrs in pairs(names) do
					prune(rrs, self.time, 'soft')
				end
			end
		end
	else self.cache = setmetatable({}, cache_metatable); end
end


function resolver:query(qname, qtype, qclass)    -- - - - - - - - - - -- query
	qname, qtype, qclass = standardize(qname, qtype, qclass)

	local co = coroutine.running();
	local q = get(self.wanted, qclass, qtype, qname);
	if co and q then
		-- We are already waiting for a reply to an identical query.
		set(self.wanted, qclass, qtype, qname, co, true);
		return true;
	end

	if not self.server then self:adddefaultnameservers(); end

	local question = encodeQuestion(qname, qtype, qclass);
	local peek = self:peek (qname, qtype, qclass);
	if peek then return peek; end

	local header, id = encodeHeader();
	--print ('query  id', id, qclass, qtype, qname)
	local o = {
		packet = header..question,
		server = self.best_server,
		delay  = 1,
		retry  = socket.gettime() + self.delays[1]
	};

	-- remember the query
	self.active[id] = self.active[id] or {};
	self.active[id][question] = o;

	local conn, err = self:getsocket(o.server)
	if not conn then
		return nil, err;
	end
	conn:send (o.packet)

<<<<<<< HEAD
=======
	-- remember which coroutine wants the answer
	if co then
		set(self.wanted, qclass, qtype, qname, co, true);
	end
	
>>>>>>> 2ed7876b
	if timer and self.timeout then
		local num_servers = #self.server;
		local i = 1;
		timer.add_task(self.timeout, function ()
			if get(self.wanted, qclass, qtype, qname, co) then
				if i < num_servers then
					i = i + 1;
					self:servfail(conn);
					o.server = self.best_server;
					conn, err = self:getsocket(o.server);
					if conn then
						conn:send(o.packet);
						return self.timeout;
					end
				end
				-- Tried everything, failed
				self:cancel(qclass, qtype, qname);
			end
		end)
	end
	return true;
end

function resolver:servfail(sock, err)
	-- Resend all queries for this server

	local num = self.socketset[sock]

	-- Socket is dead now
	sock = self:voidsocket(sock);

	-- Find all requests to the down server, and retry on the next server
	self.time = socket.gettime();
	for id,queries in pairs(self.active) do
		for question,o in pairs(queries) do
			if o.server == num then -- This request was to the broken server
				o.server = o.server + 1 -- Use next server
				if o.server > #self.server then
					o.server = 1;
				end

				o.retries = (o.retries or 0) + 1;
				if o.retries >= #self.server then
					--print('timeout');
					queries[question] = nil;
				else
					sock, err = self:getsocket(o.server);
					if sock then sock:send(o.packet); end
				end
			end
		end
		if next(queries) == nil then
			self.active[id] = nil;
		end
	end

	if num == self.best_server then
		self.best_server = self.best_server + 1;
		if self.best_server > #self.server then
			-- Exhausted all servers, try first again
			self.best_server = 1;
		end
	end
	return sock, err;
end

function resolver:settimeout(seconds)
	self.timeout = seconds;
end

function resolver:receive(rset)    -- - - - - - - - - - - - - - - - -  receive
	--print('receive');  print(self.socket);
	self.time = socket.gettime();
	rset = rset or self.socket;

	local response;
	for i,sock in pairs(rset) do

		if self.socketset[sock] then
			local packet = sock:receive();
			if packet then
				response = self:decode(packet);
				if response and self.active[response.header.id]
					and self.active[response.header.id][response.question.raw] then
					--print('received response');
					--self.print(response);

					for j,rr in pairs(response.answer) do
						if rr.name:sub(-#response.question[1].name, -1) == response.question[1].name then
							self:remember(rr, response.question[1].type)
						end
					end

					-- retire the query
					local queries = self.active[response.header.id];
					queries[response.question.raw] = nil;

					if not next(queries) then self.active[response.header.id] = nil; end
					if not next(self.active) then self:closeall(); end

					-- was the query on the wanted list?
					local q = response.question[1];
					local cos = get(self.wanted, q.class, q.type, q.name);
					if cos then
						for co in pairs(cos) do
							if coroutine.status(co) == "suspended" then coroutine.resume(co); end
						end
						set(self.wanted, q.class, q.type, q.name, nil);
					end
				end

			end
		end
	end

	return response;
end


function resolver:feed(sock, packet, force)
	--print('receive'); print(self.socket);
	self.time = socket.gettime();

	local response = self:decode(packet, force);
	if response and self.active[response.header.id]
		and self.active[response.header.id][response.question.raw] then
		--print('received response');
		--self.print(response);

		for j,rr in pairs(response.answer) do
			self:remember(rr, response.question[1].type);
		end

		-- retire the query
		local queries = self.active[response.header.id];
		queries[response.question.raw] = nil;
		if not next(queries) then self.active[response.header.id] = nil; end
		if not next(self.active) then self:closeall(); end

		-- was the query on the wanted list?
		local q = response.question[1];
		if q then
			local cos = get(self.wanted, q.class, q.type, q.name);
			if cos then
				for co in pairs(cos) do
					if coroutine.status(co) == "suspended" then coroutine.resume(co); end
				end
				set(self.wanted, q.class, q.type, q.name, nil);
			end
		end
	end

	return response;
end

function resolver:cancel(qclass, qtype, qname)
	local cos = get(self.wanted, qclass, qtype, qname);
	if cos then
		for co in pairs(cos) do
			if coroutine.status(co) == "suspended" then coroutine.resume(co); end
		end
		set(self.wanted, qclass, qtype, qname, nil);
	end
end

function resolver:pulse()    -- - - - - - - - - - - - - - - - - - - - -  pulse
	--print(':pulse');
	while self:receive() do end
	if not next(self.active) then return nil; end

	self.time = socket.gettime();
	for id,queries in pairs(self.active) do
		for question,o in pairs(queries) do
			if self.time >= o.retry then

				o.server = o.server + 1;
				if o.server > #self.server then
					o.server = 1;
					o.delay = o.delay + 1;
				end

				if o.delay > #self.delays then
					--print('timeout');
					queries[question] = nil;
					if not next(queries) then self.active[id] = nil; end
					if not next(self.active) then return nil; end
				else
					--print('retry', o.server, o.delay);
					local _a = self.socket[o.server];
					if _a then _a:send(o.packet); end
					o.retry = self.time + self.delays[o.delay];
				end
			end
		end
	end

	if next(self.active) then return true; end
	return nil;
end


function resolver:lookup(qname, qtype, qclass)    -- - - - - - - - - -  lookup
	self:query (qname, qtype, qclass)
	while self:pulse() do
		local recvt = {}
		for i, s in ipairs(self.socket) do
			recvt[i] = s
		end
		socket.select(recvt, nil, 4)
	end
	--print(self.cache);
	return self:peek(qname, qtype, qclass);
end

function resolver:lookupex(handler, qname, qtype, qclass)    -- - - - - - - - - -  lookup
	return self:peek(qname, qtype, qclass) or self:query(qname, qtype, qclass);
end

function resolver:tohostname(ip)
	return dns.lookup(ip:gsub("(%d+)%.(%d+)%.(%d+)%.(%d+)", "%4.%3.%2.%1.in-addr.arpa."), "PTR");
end

--print ---------------------------------------------------------------- print


local hints = {    -- - - - - - - - - - - - - - - - - - - - - - - - - - - hints
	qr = { [0]='query', 'response' },
	opcode = { [0]='query', 'inverse query', 'server status request' },
	aa = { [0]='non-authoritative', 'authoritative' },
	tc = { [0]='complete', 'truncated' },
	rd = { [0]='recursion not desired', 'recursion desired' },
	ra = { [0]='recursion not available', 'recursion available' },
	z  = { [0]='(reserved)' },
	rcode = { [0]='no error', 'format error', 'server failure', 'name error', 'not implemented' },

	type = dns.type,
	class = dns.class
};


local function hint(p, s)    -- - - - - - - - - - - - - - - - - - - - - - hint
	return (hints[s] and hints[s][p[s]]) or '';
end


function resolver.print(response)    -- - - - - - - - - - - - - resolver.print
	for s,s in pairs { 'id', 'qr', 'opcode', 'aa', 'tc', 'rd', 'ra', 'z',
						'rcode', 'qdcount', 'ancount', 'nscount', 'arcount' } do
		print( string.format('%-30s', 'header.'..s), response.header[s], hint(response.header, s) );
	end

	for i,question in ipairs(response.question) do
		print(string.format ('question[%i].name         ', i), question.name);
		print(string.format ('question[%i].type         ', i), question.type);
		print(string.format ('question[%i].class        ', i), question.class);
	end

	local common = { name=1, type=1, class=1, ttl=1, rdlength=1, rdata=1 };
	local tmp;
	for s,s in pairs({'answer', 'authority', 'additional'}) do
		for i,rr in pairs(response[s]) do
			for j,t in pairs({ 'name', 'type', 'class', 'ttl', 'rdlength' }) do
				tmp = string.format('%s[%i].%s', s, i, t);
				print(string.format('%-30s', tmp), rr[t], hint(rr, t));
			end
			for j,t in pairs(rr) do
				if not common[j] then
					tmp = string.format('%s[%i].%s', s, i, j);
					print(string.format('%-30s  %s', tostring(tmp), tostring(t)));
				end
			end
		end
	end
end


-- module api ------------------------------------------------------ module api


function dns.resolver ()    -- - - - - - - - - - - - - - - - - - - - - resolver
	local r = { active = {}, cache = {}, unsorted = {}, wanted = {}, best_server = 1 };
	setmetatable (r, resolver);
	setmetatable (r.cache, cache_metatable);
	setmetatable (r.unsorted, { __mode = 'kv' });
	return r;
end

local _resolver = dns.resolver();
dns._resolver = _resolver;

function dns.lookup(...)    -- - - - - - - - - - - - - - - - - - - - -  lookup
	return _resolver:lookup(...);
end

function dns.tohostname(...)
	return _resolver:tohostname(...);
end

function dns.purge(...)    -- - - - - - - - - - - - - - - - - - - - - -  purge
	return _resolver:purge(...);
end

function dns.peek(...)    -- - - - - - - - - - - - - - - - - - - - - - -  peek
	return _resolver:peek(...);
end

function dns.query(...)    -- - - - - - - - - - - - - - - - - - - - - -  query
	return _resolver:query(...);
end

function dns.feed(...)    -- - - - - - - - - - - - - - - - - - - - - - -  feed
	return _resolver:feed(...);
end

function dns.cancel(...)  -- - - - - - - - - - - - - - - - - - - - - -  cancel
	return _resolver:cancel(...);
end

function dns.settimeout(...)
	return _resolver:settimeout(...);
end

function dns.cache()
	return _resolver.cache;
end

function dns.socket_wrapper_set(...)    -- - - - - - - - -  socket_wrapper_set
	return _resolver:socket_wrapper_set(...);
end

return dns;<|MERGE_RESOLUTION|>--- conflicted
+++ resolved
@@ -760,14 +760,11 @@
 	end
 	conn:send (o.packet)
 
-<<<<<<< HEAD
-=======
 	-- remember which coroutine wants the answer
 	if co then
 		set(self.wanted, qclass, qtype, qname, co, true);
 	end
 	
->>>>>>> 2ed7876b
 	if timer and self.timeout then
 		local num_servers = #self.server;
 		local i = 1;
@@ -864,7 +861,7 @@
 					-- retire the query
 					local queries = self.active[response.header.id];
 					queries[response.question.raw] = nil;
-
+					
 					if not next(queries) then self.active[response.header.id] = nil; end
 					if not next(self.active) then self:closeall(); end
 
@@ -878,7 +875,7 @@
 						set(self.wanted, q.class, q.type, q.name, nil);
 					end
 				end
-
+				
 			end
 		end
 	end
