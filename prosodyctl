#!/usr/bin/env lua
-- Prosody IM
-- Copyright (C) 2008-2010 Matthew Wild
-- Copyright (C) 2008-2010 Waqas Hussain
--
-- This project is MIT/X11 licensed. Please see the
-- COPYING file in the source package for more information.
--

-- prosodyctl - command-line controller for Prosody XMPP server

-- Will be modified by configure script if run --

CFG_SOURCEDIR=CFG_SOURCEDIR or os.getenv("PROSODY_SRCDIR");
CFG_CONFIGDIR=CFG_CONFIGDIR or os.getenv("PROSODY_CFGDIR");
CFG_PLUGINDIR=CFG_PLUGINDIR or os.getenv("PROSODY_PLUGINDIR");
CFG_DATADIR=CFG_DATADIR or os.getenv("PROSODY_DATADIR");

-- -- -- -- -- -- -- -- -- -- -- -- -- -- -- -- --

local function is_relative(path)
	local path_sep = package.config:sub(1,1);
        return ((path_sep == "/" and path:sub(1,1) ~= "/")
	or (path_sep == "\\" and (path:sub(1,1) ~= "/" and path:sub(2,3) ~= ":\\")))
end

-- Tell Lua where to find our libraries
if CFG_SOURCEDIR then
	local function filter_relative_paths(path)
		if is_relative(path) then return ""; end
	end
	local function sanitise_paths(paths)
		return (paths:gsub("[^;]+;?", filter_relative_paths):gsub(";;+", ";"));
	end
	package.path = sanitise_paths(CFG_SOURCEDIR.."/?.lua;"..package.path);
	package.cpath = sanitise_paths(CFG_SOURCEDIR.."/?.so;"..package.cpath);
end

-- Substitute ~ with path to home directory in data path
if CFG_DATADIR then
	if os.getenv("HOME") then
		CFG_DATADIR = CFG_DATADIR:gsub("^~", os.getenv("HOME"));
	end
end

-----------

local startup = require "util.startup";
startup.prosodyctl();

-----------

local error_messages = setmetatable({
		["invalid-username"] = "The given username is invalid in a Jabber ID";
		["invalid-hostname"] = "The given hostname is invalid";
		["no-password"] = "No password was supplied";
		["no-such-user"] = "The given user does not exist on the server";
		["no-such-host"] = "The given hostname does not exist in the config";
		["unable-to-save-data"] = "Unable to store, perhaps you don't have permission?";
		["no-pidfile"] = "There is no 'pidfile' option in the configuration file, see https://prosody.im/doc/prosodyctl#pidfile for help";
		["invalid-pidfile"] = "The 'pidfile' option in the configuration file is not a string, see https://prosody.im/doc/prosodyctl#pidfile for help";
		["no-posix"] = "The mod_posix module is not enabled in the Prosody config file, see https://prosody.im/doc/prosodyctl for more info";
		["no-such-method"] = "This module has no commands";
		["not-running"] = "Prosody is not running";
		}, { __index = function (_,k) return "Error: "..(tostring(k):gsub("%-", " "):gsub("^.", string.upper)); end });

local configmanager = require "core.configmanager";
local modulemanager = require "core.modulemanager"
local prosodyctl = require "util.prosodyctl"
local socket = require "socket"
local dependencies = require "util.dependencies";

-----------------------

local show_message, show_warning = prosodyctl.show_message, prosodyctl.show_warning;
local show_usage = prosodyctl.show_usage;
local show_yesno = prosodyctl.show_yesno;
local show_prompt = prosodyctl.show_prompt;
local read_password = prosodyctl.read_password;

local jid_split = require "util.jid".prepped_split;

local prosodyctl_timeout = (configmanager.get("*", "prosodyctl_timeout") or 5) * 2;
-----------------------
local commands = {};
local command = arg[1];

function commands.adduser(arg)
	if not arg[1] or arg[1] == "--help" then
		show_usage([[adduser JID]], [[Create the specified user account in Prosody]]);
		return 1;
	end
	local user, host = jid_split(arg[1]);
	if not user and host then
		show_message [[Failed to understand JID, please supply the JID you want to create]]
		show_usage [[adduser user@host]]
		return 1;
	end

	if not host then
		show_message [[Please specify a JID, including a host. e.g. alice@example.com]];
		return 1;
	end

	if not prosody.hosts[host] then
		show_warning("The host '%s' is not listed in the configuration file (or is not enabled).", host)
		show_warning("The user will not be able to log in until this is changed.");
		prosody.hosts[host] = startup.make_host(host); --luacheck: ignore 122
	end

	if prosodyctl.user_exists{ user = user, host = host } then
		show_message [[That user already exists]];
		return 1;
	end

	local password = read_password();
	if not password then return 1; end

	local ok, msg = prosodyctl.adduser { user = user, host = host, password = password };

	if ok then return 0; end

	show_message(msg)
	return 1;
end

function commands.passwd(arg)
	if not arg[1] or arg[1] == "--help" then
		show_usage([[passwd JID]], [[Set the password for the specified user account in Prosody]]);
		return 1;
	end
	local user, host = jid_split(arg[1]);
	if not user and host then
		show_message [[Failed to understand JID, please supply the JID you want to set the password for]]
		show_usage [[passwd user@host]]
		return 1;
	end

	if not host then
		show_message [[Please specify a JID, including a host. e.g. alice@example.com]];
		return 1;
	end

	if not prosody.hosts[host] then
		show_warning("The host '%s' is not listed in the configuration file (or is not enabled).", host)
		show_warning("The user will not be able to log in until this is changed.");
		prosody.hosts[host] = startup.make_host(host); --luacheck: ignore 122
	end

	if not prosodyctl.user_exists { user = user, host = host } then
		show_message [[That user does not exist, use prosodyctl adduser to create a new user]]
		return 1;
	end

	local password = read_password();
	if not password then return 1; end

	local ok, msg = prosodyctl.passwd { user = user, host = host, password = password };

	if ok then return 0; end

	show_message(error_messages[msg])
	return 1;
end

function commands.deluser(arg)
	if not arg[1] or arg[1] == "--help" then
		show_usage([[deluser JID]], [[Permanently remove the specified user account from Prosody]]);
		return 1;
	end
	local user, host = jid_split(arg[1]);
	if not user and host then
		show_message [[Failed to understand JID, please supply the JID to the user account you want to delete]]
		show_usage [[deluser user@host]]
		return 1;
	end

	if not host then
		show_message [[Please specify a JID, including a host. e.g. alice@example.com]];
		return 1;
	end

	if not prosody.hosts[host] then
		show_warning("The host '%s' is not listed in the configuration file (or is not enabled).", host)
		prosody.hosts[host] = startup.make_host(host); --luacheck: ignore 122
	end

	if not prosodyctl.user_exists { user = user, host = host } then
		show_message [[That user does not exist on this server]]
		return 1;
	end

	local ok, msg = prosodyctl.deluser { user = user, host = host };

	if ok then return 0; end

	show_message(error_messages[msg])
	return 1;
end

function commands.start(arg)
	if arg[1] == "--help" then
		show_usage([[start]], [[Start Prosody]]);
		return 1;
	end
	local ok, ret = prosodyctl.isrunning();
	if not ok then
		show_message(error_messages[ret]);
		return 1;
	end

	if ret then
		--luacheck: ignore 421/ret
		local ok, ret = prosodyctl.getpid();
		if not ok then
			show_message("Couldn't get running Prosody's PID");
			show_message(error_messages[ret]);
			return 1;
		end
		show_message("Prosody is already running with PID %s", ret or "(unknown)");
		return 1;
	end

	--luacheck: ignore 411/ret
	local ok, ret = prosodyctl.start(prosody.paths.source);
	if ok then
		local daemonize = configmanager.get("*", "daemonize");
		if daemonize == nil then
			daemonize = prosody.installed;
		end
		if daemonize then
			local i=1;
			while true do
				local ok, running = prosodyctl.isrunning();
				if ok and running then
					break;
				elseif i == 5 then
					show_message("Still waiting...");
				elseif i >= prosodyctl_timeout then
					show_message("Prosody is still not running. Please give it some time or check your log files for errors.");
					return 2;
				end
				socket.sleep(0.5);
				i = i + 1;
			end
			show_message("Started");
		end
		return 0;
	end

	show_message("Failed to start Prosody");
	show_message(error_messages[ret])
	return 1;
end

function commands.status(arg)
	if arg[1] == "--help" then
		show_usage([[status]], [[Reports the running status of Prosody]]);
		return 1;
	end

	local ok, ret = prosodyctl.isrunning();
	if not ok then
		show_message(error_messages[ret]);
		return 1;
	end

	if ret then
		--luacheck: ignore 421/ret
		local ok, ret = prosodyctl.getpid();
		if not ok then
			show_message("Couldn't get running Prosody's PID");
			show_message(error_messages[ret]);
			return 1;
		end
		show_message("Prosody is running with PID %s", ret or "(unknown)");
		return 0;
	else
		show_message("Prosody is not running");
		if not prosody.switched_user and prosody.current_uid ~= 0 then
			print("\nNote:")
			print(" You will also see this if prosodyctl is not running under");
			print(" the same user account as Prosody. Try running as root (e.g. ");
			print(" with 'sudo' in front) to gain access to Prosody's real status.");
		end
		return 2
	end
end

function commands.stop(arg)
	if arg[1] == "--help" then
		show_usage([[stop]], [[Stop a running Prosody server]]);
		return 1;
	end

	if not prosodyctl.isrunning() then
		show_message("Prosody is not running");
		return 1;
	end

	local ok, ret = prosodyctl.stop();
	if ok then
		local i=1;
		while true do
			local ok, running = prosodyctl.isrunning();
			if ok and not running then
				break;
			elseif i == 5 then
				show_message("Still waiting...");
			elseif i >= prosodyctl_timeout then
				show_message("Prosody is still running. Please give it some time or check your log files for errors.");
				return 2;
			end
			socket.sleep(0.5);
			i = i + 1;
		end
		show_message("Stopped");
		return 0;
	end

	show_message(error_messages[ret]);
	return 1;
end

function commands.restart(arg)
	if arg[1] == "--help" then
		show_usage([[restart]], [[Restart a running Prosody server]]);
		return 1;
	end

	commands.stop(arg);
	return commands.start(arg);
end

function commands.about(arg)
	if arg[1] == "--help" then
		show_usage([[about]], [[Show information about this Prosody installation]]);
		return 1;
	end

	local pwd = ".";
	local array = require "util.array";
	local keys = require "util.iterators".keys;
	local hg = require"util.mercurial";
	local relpath = configmanager.resolve_relative_path;

	print("Prosody "..(prosody.version or "(unknown version)"));
	print("");
	print("# Prosody directories");
	print("Data directory:     "..relpath(pwd, prosody.paths.data));
	print("Config directory:   "..relpath(pwd, prosody.paths.config or "."));
	print("Source directory:   "..relpath(pwd, prosody.paths.source or "."));
	print("Plugin directories:")
	print("  "..(prosody.paths.plugins:gsub("([^;]+);?", function(path)
			path = configmanager.resolve_relative_path(pwd, path);
			local hgid, hgrepo = hg.check_id(path);
			if not hgid and hgrepo then
				return path.." - "..hgrepo .."!\n  ";
			end
			-- 010452cfaf53 is the first commit in the prosody-modules repository
			hgrepo = hgrepo == "010452cfaf53" and "prosody-modules";
			return path..(hgid and " - "..(hgrepo or "HG").." rev: "..hgid or "")
				.."\n  ";
		end)));
	print("");
	print("# Lua environment");
	print("Lua version:             ", _G._VERSION);
	print("");
	print("Lua module search paths:");
	for path in package.path:gmatch("[^;]+") do
		print("  "..path);
	end
	print("");
	print("Lua C module search paths:");
	for path in package.cpath:gmatch("[^;]+") do
		print("  "..path);
	end
	print("");
	local luarocks_status = "Not installed"
	if pcall(require, "luarocks.loader") then
		luarocks_status = "Installed (2.x+)";
		if package.loaded["luarocks.cfg"] then
			luarocks_status = "Installed ("..(package.loaded["luarocks.cfg"].program_version or "2.x+")..")";
		end
	elseif pcall(require, "luarocks.require") then
		luarocks_status = "Installed (1.x)";
	end
	print("LuaRocks:        ", luarocks_status);
	print("");
	print("# Lua module versions");
	local module_versions, longest_name = {}, 8;
	local luaevent =dependencies.softreq"luaevent";
	dependencies.softreq"ssl";
	for name, module in pairs(package.loaded) do
		if type(module) == "table" and rawget(module, "_VERSION")
		and name ~= "_G" and not name:match("%.") then
			if #name > longest_name then
				longest_name = #name;
			end
			module_versions[name] = module._VERSION;
		end
	end
	if luaevent then
		module_versions["libevent"] = luaevent.core.libevent_version();
	end
	local sorted_keys = array.collect(keys(module_versions)):sort();
	for _, name in ipairs(sorted_keys) do
		print(name..":"..string.rep(" ", longest_name-#name), module_versions[name]);
	end
	print("");
end

function commands.reload(arg)
	if arg[1] == "--help" then
		show_usage([[reload]], [[Reload Prosody's configuration and re-open log files]]);
		return 1;
	end

	if not prosodyctl.isrunning() then
		show_message("Prosody is not running");
		return 1;
	end

	local ok, ret = prosodyctl.reload();
	if ok then

		show_message("Prosody log files re-opened and config file reloaded. You may need to reload modules for some changes to take effect.");
		return 0;
	end

	show_message(error_messages[ret]);
	return 1;
end
-- ejabberdctl compatibility

local unpack = table.unpack or unpack; -- luacheck: ignore 113

function commands.register(arg)
	local user, host, password = unpack(arg);
	if (not (user and host)) or arg[1] == "--help" then
		if user ~= "--help" then
			if not user then
				show_message [[No username specified]]
			elseif not host then
				show_message [[Please specify which host you want to register the user on]];
			end
		end
		show_usage("register USER HOST [PASSWORD]", "Register a user on the server, with the given password");
		return 1;
	end
	if not password then
		password = read_password();
		if not password then
			show_message [[Unable to register user with no password]];
			return 1;
		end
	end

	local ok, msg = prosodyctl.adduser { user = user, host = host, password = password };

	if ok then return 0; end

	show_message(error_messages[msg])
	return 1;
end

function commands.unregister(arg)
	local user, host = unpack(arg);
	if (not (user and host)) or arg[1] == "--help" then
		if user ~= "--help" then
			if not user then
				show_message [[No username specified]]
			elseif not host then
				show_message [[Please specify which host you want to unregister the user from]];
			end
		end
		show_usage("unregister USER HOST [PASSWORD]", "Permanently remove a user account from the server");
		return 1;
	end

	local ok, msg = prosodyctl.deluser { user = user, host = host };

	if ok then return 0; end

	show_message(error_messages[msg])
	return 1;
end

local openssl;
local lfs;

local cert_commands = {};

-- If a file already exists, ask if the user wants to use it or replace it
-- Backups the old file if replaced
local function use_existing(filename)
	local attrs = lfs.attributes(filename);
	if attrs then
		if show_yesno(filename .. " exists, do you want to replace it? [y/n]") then
			local backup = filename..".bkp~"..os.date("%FT%T", attrs.change);
			os.rename(filename, backup);
			show_message(filename.." backed up to "..backup);
		else
			-- Use the existing file
			return true;
		end
	end
end

local have_pposix, pposix = pcall(require, "util.pposix");
local cert_basedir = prosody.paths.data == "." and "./certs" or prosody.paths.data;
if have_pposix and pposix.getuid() == 0 then
	-- FIXME should be enough to check if this directory is writable
	local cert_dir = configmanager.get("*", "certificates") or "certs";
	cert_basedir = configmanager.resolve_relative_path(prosody.paths.config, cert_dir);
end

function cert_commands.config(arg)
	if #arg >= 1 and arg[1] ~= "--help" then
		local conf_filename = cert_basedir .. "/" .. arg[1] .. ".cnf";
		if use_existing(conf_filename) then
			return nil, conf_filename;
		end
		local distinguished_name;
		if arg[#arg]:find("^/") then
			distinguished_name = table.remove(arg);
		end
		local conf = openssl.config.new();
		conf:from_prosody(prosody.hosts, configmanager, arg);
		if distinguished_name then
			local dn = {};
			for k, v in distinguished_name:gmatch("/([^=/]+)=([^/]+)") do
				table.insert(dn, k);
				dn[k] = v;
			end
			conf.distinguished_name = dn;
		else
			show_message("Please provide details to include in the certificate config file.");
			show_message("Leave the field empty to use the default value or '.' to exclude the field.")
			for _, k in ipairs(openssl._DN_order) do
				local v = conf.distinguished_name[k];
				if v then
					local nv = nil;
					if k == "commonName" then
						v = arg[1]
					elseif k == "emailAddress" then
						v = "xmpp@" .. arg[1];
					elseif k == "countryName" then
						local tld = arg[1]:match"%.([a-z]+)$";
						if tld and #tld == 2 and tld ~= "uk" then
							v = tld:upper();
						end
					end
					nv = show_prompt(("%s (%s):"):format(k, nv or v));
					nv = (not nv or nv == "") and v or nv;
					if nv:find"[\192-\252][\128-\191]+" then
						conf.req.string_mask = "utf8only"
					end
					conf.distinguished_name[k] = nv ~= "." and nv or nil;
				end
			end
		end
		local conf_file, err = io.open(conf_filename, "w");
		if not conf_file then
			show_warning("Could not open OpenSSL config file for writing");
			show_warning(err);
			os.exit(1);
		end
		conf_file:write(conf:serialize());
		conf_file:close();
		print("");
		show_message("Config written to " .. conf_filename);
		return nil, conf_filename;
	else
		show_usage("cert config HOSTNAME [HOSTNAME+]", "Builds a certificate config file covering the supplied hostname(s)")
	end
end

function cert_commands.key(arg)
	if #arg >= 1 and arg[1] ~= "--help" then
		local key_filename = cert_basedir .. "/" .. arg[1] .. ".key";
		if use_existing(key_filename) then
			return nil, key_filename;
		end
		os.remove(key_filename); -- This file, if it exists is unlikely to have write permissions
		local key_size = tonumber(arg[2] or show_prompt("Choose key size (2048):") or 2048);
		local old_umask = pposix.umask("0377");
		if openssl.genrsa{out=key_filename, key_size} then
			os.execute(("chmod 400 '%s'"):format(key_filename));
			show_message("Key written to ".. key_filename);
			pposix.umask(old_umask);
			return nil, key_filename;
		end
		show_message("There was a problem, see OpenSSL output");
	else
		show_usage("cert key HOSTNAME <bits>", "Generates a RSA key named HOSTNAME.key\n "
		.."Prompts for a key size if none given")
	end
end

function cert_commands.request(arg)
	if #arg >= 1 and arg[1] ~= "--help" then
		local req_filename = cert_basedir .. "/" .. arg[1] .. ".req";
		if use_existing(req_filename) then
			return nil, req_filename;
		end
		local _, key_filename = cert_commands.key({arg[1]});
		local _, conf_filename = cert_commands.config(arg);
		if openssl.req{new=true, key=key_filename, utf8=true, sha256=true, config=conf_filename, out=req_filename} then
			show_message("Certificate request written to ".. req_filename);
		else
			show_message("There was a problem, see OpenSSL output");
		end
	else
		show_usage("cert request HOSTNAME [HOSTNAME+]", "Generates a certificate request for the supplied hostname(s)")
	end
end

function cert_commands.generate(arg)
	if #arg >= 1 and arg[1] ~= "--help" then
		local cert_filename = cert_basedir .. "/" .. arg[1] .. ".crt";
		if use_existing(cert_filename) then
			return nil, cert_filename;
		end
		local _, key_filename = cert_commands.key({arg[1]});
		local _, conf_filename = cert_commands.config(arg);
		if key_filename and conf_filename and cert_filename
			and openssl.req{new=true, x509=true, nodes=true, key=key_filename,
				days=365, sha256=true, utf8=true, config=conf_filename, out=cert_filename} then
			show_message("Certificate written to ".. cert_filename);
			print();
		else
			show_message("There was a problem, see OpenSSL output");
		end
	else
		show_usage("cert generate HOSTNAME [HOSTNAME+]", "Generates a self-signed certificate for the current hostname(s)")
	end
end

local function sh_esc(s)
	return "'" .. s:gsub("'", "'\\''") .. "'";
end

local function copy(from, to, umask, owner, group)
	local old_umask = umask and pposix.umask(umask);
	local attrs = lfs.attributes(to);
	if attrs then -- Move old file out of the way
		local backup = to..".bkp~"..os.date("%FT%T", attrs.change);
		os.rename(to, backup);
	end
	-- FIXME friendlier error handling, maybe move above backup back?
	local input = assert(io.open(from));
	local output = assert(io.open(to, "w"));
	local data = input:read(2^11);
	while data and output:write(data) do
		data = input:read(2^11);
	end
	assert(input:close());
	assert(output:close());
	if owner and group then
		local ok = os.execute(("chown %s:%s %s"):format(sh_esc(owner), sh_esc(group), sh_esc(to)));
		assert(ok == true or ok == 0, "Failed to change ownership of "..to);
	end
	if old_umask then pposix.umask(old_umask); end
	return true;
end

function cert_commands.import(arg)
	local hostnames = {};
	-- Move hostname arguments out of arg, the rest should be a list of paths
	while arg[1] and prosody.hosts[ arg[1] ] do
		table.insert(hostnames, table.remove(arg, 1));
	end
	if hostnames[1] == nil then
		local domains = os.getenv"RENEWED_DOMAINS"; -- Set if invoked via certbot
		if domains then
			for host in domains:gmatch("%S+") do
				table.insert(hostnames, host);
			end
		else
			for host in pairs(prosody.hosts) do
				if host ~= "*" and configmanager.get(host, "enabled") ~= false then
					table.insert(hostnames, host);
				end
			end
		end
	end
	if not arg[1] or arg[1] == "--help" then -- Probably forgot the path
		show_usage("cert import [HOSTNAME+] /path/to/certs [/other/paths/]+",
			"Copies certificates to "..cert_basedir);
		return 1;
	end
	local owner, group;
	if pposix.getuid() == 0 then -- We need root to change ownership
		owner = configmanager.get("*", "prosody_user") or "prosody";
		group = configmanager.get("*", "prosody_group") or owner;
	end
	local cm = require "core.certmanager";
	local imported = {};
	for _, host in ipairs(hostnames) do
		for _, dir in ipairs(arg) do
			local paths = cm.find_cert(dir, host);
			if paths then
				copy(paths.certificate, cert_basedir .. "/" .. host .. ".crt", nil, owner, group);
				copy(paths.key, cert_basedir .. "/" .. host .. ".key", "0377", owner, group);
				table.insert(imported, host);
			else
				-- TODO Say where we looked
				show_warning("No certificate for host "..host.." found :(");
			end
			-- TODO Additional checks
			-- Certificate names matches the hostname
			-- Private key matches public key in certificate
		end
	end
	if imported[1] then
		show_message("Imported certificate and key for hosts "..table.concat(imported, ", "));
		local ok, err = prosodyctl.reload();
		if not ok and err ~= "not-running" then
			show_message(error_messages[err]);
		end
	else
		show_warning("No certificates imported :(");
		return 1;
	end
end

function commands.cert(arg)
	if #arg >= 1 and arg[1] ~= "--help" then
		openssl = require "util.openssl";
		lfs = require "lfs";
		local cert_dir_attrs = lfs.attributes(cert_basedir);
		if not cert_dir_attrs then
			show_warning("The directory "..cert_basedir.." does not exist");
			return 1; -- TODO Should we create it?
		end
		if pposix.getuid() ~= cert_dir_attrs.uid then
			show_warning("The directory "..cert_basedir.." is not owned by the current user, won't be able to write files to it");
			return 1;
		elseif not cert_dir_attrs.permissions then -- COMPAT with LuaFilesystem < 1.6.2 (hey CentOS!)
			show_message("Unable to check permissions on "..cert_basedir.." (LuaFilesystem 1.6.2+ required)");
			show_message("Please confirm that Prosody (and only Prosody) can write to this directory)");
		elseif cert_dir_attrs.permissions:match("^%.w..%-..%-.$") then
			show_warning("The directory "..cert_basedir.." not only writable by its owner");
			return 1;
		end
		local subcmd = table.remove(arg, 1);
		if type(cert_commands[subcmd]) == "function" then
			if subcmd ~= "import" then -- hostnames are optional for import
				if not arg[1] then
					show_message"You need to supply at least one hostname"
					arg = { "--help" };
				end
				if arg[1] ~= "--help" and not prosody.hosts[arg[1]] then
					show_message(error_messages["no-such-host"]);
					return 1;
				end
			end
			return cert_commands[subcmd](arg);
		elseif subcmd == "check" then
			return commands.check({"certs"});
		end
	end
	show_usage("cert config|request|generate|key|import", "Helpers for generating X.509 certificates and keys.")
	for _, cmd in pairs(cert_commands) do
		print()
		cmd{ "--help" }
	end
end

function commands.check(arg)
	if arg[1] == "--help" then
		show_usage([[check]], [[Perform basic checks on your Prosody installation]]);
		return 1;
	end
	local what = table.remove(arg, 1);
	local set = require "util.set";
	local it = require "util.iterators";
	local ok = true;
	local function disabled_hosts(host, conf) return host ~= "*" and conf.enabled ~= false; end
<<<<<<< HEAD
	local function enabled_hosts() return it.filter(disabled_hosts, pairs(configmanager.getconfig())); end
=======
	local function enabled_hosts() return it.filter(disabled_hosts, pairs(config.getconfig())); end
	if not (what == nil or what == "disabled" or what == "config" or what == "dns" or what == "certs") then
		show_warning("Don't know how to check '%s'. Try one of 'config', 'dns', 'certs' or 'disabled'.", what);
		return 1;
	end
>>>>>>> fbec700e
	if not what or what == "disabled" then
		local disabled_hosts_set = set.new();
		for host, host_options in it.filter("*", pairs(configmanager.getconfig())) do
			if host_options.enabled == false then
				disabled_hosts_set:add(host);
			end
		end
		if not disabled_hosts_set:empty() then
			local msg = "Checks will be skipped for these disabled hosts: %s";
			if what then msg = "These hosts are disabled: %s"; end
			show_warning(msg, tostring(disabled_hosts_set));
			if what then return 0; end
			print""
		end
	end
	if not what or what == "config" then
		print("Checking config...");
		local deprecated = set.new({
			"bosh_ports", "disallow_s2s", "no_daemonize", "anonymous_login", "require_encryption",
			"vcard_compatibility",
		});
		local known_global_options = set.new({
			"pidfile", "log", "plugin_paths", "prosody_user", "prosody_group", "daemonize",
			"umask", "prosodyctl_timeout", "use_ipv6", "use_libevent", "network_settings",
			"network_backend", "http_default_host",
		});
		local config = configmanager.getconfig();
		-- Check that we have any global options (caused by putting a host at the top)
		if it.count(it.filter("log", pairs(config["*"]))) == 0 then
			ok = false;
			print("");
			print("    No global options defined. Perhaps you have put a host definition at the top")
			print("    of the config file? They should be at the bottom, see https://prosody.im/doc/configure#overview");
		end
		if it.count(enabled_hosts()) == 0 then
			ok = false;
			print("");
			if it.count(it.filter("*", pairs(config))) == 0 then
				print("    No hosts are defined, please add at least one VirtualHost section")
			elseif config["*"]["enabled"] == false then
				print("    No hosts are enabled. Remove enabled = false from the global section or put enabled = true under at least one VirtualHost section")
			else
				print("    All hosts are disabled. Remove enabled = false from at least one VirtualHost section")
			end
		end
		if not config["*"].modules_enabled then
			print("    No global modules_enabled is set?");
			local suggested_global_modules;
			for host, options in enabled_hosts() do --luacheck: ignore 213/host
				if not options.component_module and options.modules_enabled then
					suggested_global_modules = set.intersection(suggested_global_modules or set.new(options.modules_enabled), set.new(options.modules_enabled));
				end
			end
			if suggested_global_modules and not suggested_global_modules:empty() then
				print("    Consider moving these modules into modules_enabled in the global section:")
				print("    "..tostring(suggested_global_modules / function (x) return ("%q"):format(x) end));
			end
			print();
		end

		do -- Check for modules enabled both normally and as components
			local modules = set.new(config["*"]["modules_enabled"]);
			for host, options in enabled_hosts() do
				local component_module = options.component_module;
				if component_module and modules:contains(component_module) then
					print(("    mod_%s is enabled both in modules_enabled and as Component %q %q"):format(component_module, host, component_module));
					print("    This means the service is enabled on all VirtualHosts as well as the Component.");
					print("    Are you sure this what you want? It may cause unexpected behaviour.");
				end
			end
		end

		-- Check for global options under hosts
		local global_options = set.new(it.to_array(it.keys(config["*"])));
		local deprecated_global_options = set.intersection(global_options, deprecated);
		if not deprecated_global_options:empty() then
			print("");
			print("    You have some deprecated options in the global section:");
			print("    "..tostring(deprecated_global_options))
			ok = false;
		end
		for host, options in enabled_hosts() do
			local host_options = set.new(it.to_array(it.keys(options)));
			local misplaced_options = set.intersection(host_options, known_global_options);
			for name in pairs(options) do
				if name:match("^interfaces?")
				or name:match("_ports?$") or name:match("_interfaces?$")
				or (name:match("_ssl$") and not name:match("^[cs]2s_ssl$")) then
					misplaced_options:add(name);
				end
			end
			if not misplaced_options:empty() then
				ok = false;
				print("");
				local n = it.count(misplaced_options);
				print("    You have "..n.." option"..(n>1 and "s " or " ").."set under "..host.." that should be");
				print("    in the global section of the config file, above any VirtualHost or Component definitions,")
				print("    see https://prosody.im/doc/configure#overview for more information.")
				print("");
				print("    You need to move the following option"..(n>1 and "s" or "")..": "..table.concat(it.to_array(misplaced_options), ", "));
			end
			local subdomain = host:match("^[^.]+");
			if not(host_options:contains("component_module")) and (subdomain == "jabber" or subdomain == "xmpp"
			   or subdomain == "chat" or subdomain == "im") then
				print("");
				print("    Suggestion: If "..host.. " is a new host with no real users yet, consider renaming it now to");
				print("     "..host:gsub("^[^.]+%.", "")..". You can use SRV records to redirect XMPP clients and servers to "..host..".");
				print("     For more information see: https://prosody.im/doc/dns");
			end
		end
		local all_modules = set.new(config["*"].modules_enabled);
		local all_options = set.new(it.to_array(it.keys(config["*"])));
		for host in enabled_hosts() do
			all_options:include(set.new(it.to_array(it.keys(config[host]))));
			all_modules:include(set.new(config[host].modules_enabled));
		end
		for mod in all_modules do
			if mod:match("^mod_") then
				print("");
				print("    Modules in modules_enabled should not have the 'mod_' prefix included.");
				print("    Change '"..mod.."' to '"..mod:match("^mod_(.*)").."'.");
			elseif mod:match("^auth_") then
				print("");
				print("    Authentication modules should not be added to modules_enabled,");
				print("    but be specified in the 'authentication' option.");
				print("    Remove '"..mod.."' from modules_enabled and instead add");
				print("        authentication = '"..mod:match("^auth_(.*)").."'");
				print("    For more information see https://prosody.im/doc/authentication");
			elseif mod:match("^storage_") then
				print("");
				print("    storage modules should not be added to modules_enabled,");
				print("    but be specified in the 'storage' option.");
				print("    Remove '"..mod.."' from modules_enabled and instead add");
				print("        storage = '"..mod:match("^storage_(.*)").."'");
				print("    For more information see https://prosody.im/doc/storage");
			end
		end
		for host, host_config in pairs(config) do --luacheck: ignore 213/host
			if type(rawget(host_config, "storage")) == "string" and rawget(host_config, "default_storage") then
				print("");
				print("    The 'default_storage' option is not needed if 'storage' is set to a string.");
				break;
			end
		end
		local require_encryption = set.intersection(all_options, set.new({
			"require_encryption", "c2s_require_encryption", "s2s_require_encryption"
		})):empty();
		local ssl = dependencies.softreq"ssl";
		if not ssl then
			if not require_encryption then
				print("");
				print("    You require encryption but LuaSec is not available.");
				print("    Connections will fail.");
				ok = false;
			end
		elseif not ssl.loadcertificate then
			if all_options:contains("s2s_secure_auth") then
				print("");
				print("    You have set s2s_secure_auth but your version of LuaSec does ");
				print("    not support certificate validation, so all s2s connections will");
				print("    fail.");
				ok = false;
			elseif all_options:contains("s2s_secure_domains") then
				local secure_domains = set.new();
				for host in enabled_hosts() do
					if config[host].s2s_secure_auth == true then
						secure_domains:add("*");
					else
						secure_domains:include(set.new(config[host].s2s_secure_domains));
					end
				end
				if not secure_domains:empty() then
					print("");
					print("    You have set s2s_secure_domains but your version of LuaSec does ");
					print("    not support certificate validation, so s2s connections to/from ");
					print("    these domains will fail.");
					ok = false;
				end
			end
		elseif require_encryption and not all_modules:contains("tls") then
			print("");
			print("    You require encryption but mod_tls is not enabled.");
			print("    Connections will fail.");
			ok = false;
		end

		print("Done.\n");
	end
	if not what or what == "dns" then
		local dns = require "net.dns";
		local idna = require "util.encodings".idna;
		local ip = require "util.ip";
		local c2s_ports = set.new(configmanager.get("*", "c2s_ports") or {5222});
		local s2s_ports = set.new(configmanager.get("*", "s2s_ports") or {5269});

		local c2s_srv_required, s2s_srv_required;
		if not c2s_ports:contains(5222) then
			c2s_srv_required = true;
		end
		if not s2s_ports:contains(5269) then
			s2s_srv_required = true;
		end

		local problem_hosts = set.new();

		local external_addresses, internal_addresses = set.new(), set.new();

		local fqdn = socket.dns.tohostname(socket.dns.gethostname());
		if fqdn then
			do
				local res = dns.lookup(idna.to_ascii(fqdn), "A");
				if res then
					for _, record in ipairs(res) do
						external_addresses:add(record.a);
					end
				end
			end
			do
				local res = dns.lookup(idna.to_ascii(fqdn), "AAAA");
				if res then
					for _, record in ipairs(res) do
						external_addresses:add(record.aaaa);
					end
				end
			end
		end

		local local_addresses = require"util.net".local_addresses() or {};

		for addr in it.values(local_addresses) do
			if not ip.new_ip(addr).private then
				external_addresses:add(addr);
			else
				internal_addresses:add(addr);
			end
		end

		if external_addresses:empty() then
			print("");
			print("   Failed to determine the external addresses of this server. Checks may be inaccurate.");
			c2s_srv_required, s2s_srv_required = true, true;
		end

		local v6_supported = not not socket.tcp6;

		for jid, host_options in enabled_hosts() do
			local all_targets_ok, some_targets_ok = true, false;
			local node, host = jid_split(jid);

			local modules, component_module = modulemanager.get_modules_for_host(host);
			if component_module then
				modules:add(component_module);
			end

			local is_component = not not host_options.component_module;
			print("Checking DNS for "..(is_component and "component" or "host").." "..jid.."...");
			if node then
				print("Only the domain part ("..host..") is used in DNS.")
			end
			local target_hosts = set.new();
			if modules:contains("c2s") then
				local res = dns.lookup("_xmpp-client._tcp."..idna.to_ascii(host)..".", "SRV");
				if res then
					for _, record in ipairs(res) do
						target_hosts:add(record.srv.target);
						if not c2s_ports:contains(record.srv.port) then
							print("    SRV target "..record.srv.target.." contains unknown client port: "..record.srv.port);
						end
					end
				else
					if c2s_srv_required then
						print("    No _xmpp-client SRV record found for "..host..", but it looks like you need one.");
						all_targets_ok = false;
					else
						target_hosts:add(host);
					end
				end
			end
			if modules:contains("s2s") then
				local res = dns.lookup("_xmpp-server._tcp."..idna.to_ascii(host)..".", "SRV");
				if res then
					for _, record in ipairs(res) do
						target_hosts:add(record.srv.target);
						if not s2s_ports:contains(record.srv.port) then
							print("    SRV target "..record.srv.target.." contains unknown server port: "..record.srv.port);
						end
					end
				else
					if s2s_srv_required then
						print("    No _xmpp-server SRV record found for "..host..", but it looks like you need one.");
						all_targets_ok = false;
					else
						target_hosts:add(host);
					end
				end
			end
			if target_hosts:empty() then
				target_hosts:add(host);
			end

			if target_hosts:contains("localhost") then
				print("    Target 'localhost' cannot be accessed from other servers");
				target_hosts:remove("localhost");
			end

			if modules:contains("proxy65") then
				local proxy65_target = configmanager.get(host, "proxy65_address") or host;
				local A, AAAA = dns.lookup(idna.to_ascii(proxy65_target), "A"), dns.lookup(idna.to_ascii(proxy65_target), "AAAA");
				local prob = {};
				if not A then
					table.insert(prob, "A");
				end
				if v6_supported and not AAAA then
					table.insert(prob, "AAAA");
				end
				if #prob > 0 then
					print("    File transfer proxy "..proxy65_target.." has no "..table.concat(prob, "/")
					.." record. Create one or set 'proxy65_address' to the correct host/IP.");
				end
			end

			for target_host in target_hosts do
				local host_ok_v4, host_ok_v6;
				do
					local res = dns.lookup(idna.to_ascii(target_host), "A");
					if res then
						for _, record in ipairs(res) do
							if external_addresses:contains(record.a) then
								some_targets_ok = true;
								host_ok_v4 = true;
							elseif internal_addresses:contains(record.a) then
								host_ok_v4 = true;
								some_targets_ok = true;
								print("    "..target_host.." A record points to internal address, external connections might fail");
							else
								print("    "..target_host.." A record points to unknown address "..record.a);
								all_targets_ok = false;
							end
						end
					end
				end
				do
					local res = dns.lookup(idna.to_ascii(target_host), "AAAA");
					if res then
						for _, record in ipairs(res) do
							if external_addresses:contains(record.aaaa) then
								some_targets_ok = true;
								host_ok_v6 = true;
							elseif internal_addresses:contains(record.aaaa) then
								host_ok_v6 = true;
								some_targets_ok = true;
								print("    "..target_host.." AAAA record points to internal address, external connections might fail");
							else
								print("    "..target_host.." AAAA record points to unknown address "..record.aaaa);
								all_targets_ok = false;
							end
						end
					end
				end

				local bad_protos = {}
				if not host_ok_v4 then
					table.insert(bad_protos, "IPv4");
				end
				if not host_ok_v6 then
					table.insert(bad_protos, "IPv6");
				end
				if #bad_protos > 0 then
					print("    Host "..target_host.." does not seem to resolve to this server ("..table.concat(bad_protos, "/")..")");
				end
				if host_ok_v6 and not v6_supported then
					print("    Host "..target_host.." has AAAA records, but your version of LuaSocket does not support IPv6.");
					print("      Please see https://prosody.im/doc/ipv6 for more information.");
				end
			end
			if not all_targets_ok then
				print("    "..(some_targets_ok and "Only some" or "No").." targets for "..host.." appear to resolve to this server.");
				if is_component then
					print("    DNS records are necessary if you want users on other servers to access this component.");
				end
				problem_hosts:add(host);
			end
			print("");
		end
		if not problem_hosts:empty() then
			print("");
			print("For more information about DNS configuration please see https://prosody.im/doc/dns");
			print("");
			ok = false;
		end
	end
	if not what or what == "certs" then
		local cert_ok;
		print"Checking certificates..."
		local x509_verify_identity = require"util.x509".verify_identity;
		local create_context = require "core.certmanager".create_context;
		local ssl = dependencies.softreq"ssl";
		-- local datetime_parse = require"util.datetime".parse_x509;
		local load_cert = ssl and ssl.loadcertificate;
		-- or ssl.cert_from_pem
		if not ssl then
			print("LuaSec not available, can't perform certificate checks")
			if what == "certs" then cert_ok = false end
		elseif not load_cert then
			print("This version of LuaSec (" .. ssl._VERSION .. ") does not support certificate checking");
			cert_ok = false
		else
			local function skip_bare_jid_hosts(host)
				if jid_split(host) then
					-- See issue #779
					return false;
				end
				return true;
			end
			for host in it.filter(skip_bare_jid_hosts, enabled_hosts()) do
				print("Checking certificate for "..host);
				-- First, let's find out what certificate this host uses.
				local host_ssl_config = configmanager.rawget(host, "ssl")
					or configmanager.rawget(host:match("%.(.*)"), "ssl");
				local global_ssl_config = configmanager.rawget("*", "ssl");
				local ok, err, ssl_config = create_context(host, "server", host_ssl_config, global_ssl_config);
				if not ok then
					print("  Error: "..err);
					cert_ok = false
				elseif not ssl_config.certificate then
					print("  No 'certificate' found for "..host)
					cert_ok = false
				elseif not ssl_config.key then
					print("  No 'key' found for "..host)
					cert_ok = false
				else
					local key, err = io.open(ssl_config.key); -- Permissions check only
					if not key then
						print("    Could not open "..ssl_config.key..": "..err);
						cert_ok = false
					else
						key:close();
					end
					local cert_fh, err = io.open(ssl_config.certificate); -- Load the file.
					if not cert_fh then
						print("    Could not open "..ssl_config.certificate..": "..err);
						cert_ok = false
					else
						print("  Certificate: "..ssl_config.certificate)
						local cert = load_cert(cert_fh:read"*a"); cert_fh:close();
						if not cert:validat(os.time()) then
							print("    Certificate has expired.")
							cert_ok = false
						elseif not cert:validat(os.time() + 86400) then
							print("    Certificate expires within one day.")
							cert_ok = false
						elseif not cert:validat(os.time() + 86400*7) then
							print("    Certificate expires within one week.")
						elseif not cert:validat(os.time() + 86400*31) then
							print("    Certificate expires within one month.")
						end
						if configmanager.get(host, "component_module") == nil
							and not x509_verify_identity(host, "_xmpp-client", cert) then
							print("    Not valid for client connections to "..host..".")
							cert_ok = false
						end
						if (not (configmanager.get(host, "anonymous_login")
							or configmanager.get(host, "authentication") == "anonymous"))
							and not x509_verify_identity(host, "_xmpp-server", cert) then
							print("    Not valid for server-to-server connections to "..host..".")
							cert_ok = false
						end
					end
				end
			end
		end
		if cert_ok == false then
			print("")
			print("For more information about certificates please see https://prosody.im/doc/certificates");
			ok = false
		end
		print("")
	end
	if not ok then
		print("Problems found, see above.");
	else
		print("All checks passed, congratulations!");
	end
	return ok and 0 or 2;
end

---------------------

local async = require "util.async";
local server = require "net.server";
local watchers = {
	error = function (_, err)
		error(err);
	end;
	waiting = function ()
		server.loop();
	end;
};
local command_runner = async.runner(function ()
	if command and command:match("^mod_") then -- Is a command in a module
		local module_name = command:match("^mod_(.+)");
		do
			local ret, err = modulemanager.load("*", module_name);
			if not ret then
				show_message("Failed to load module '"..module_name.."': "..err);
				os.exit(1);
			end
		end

		table.remove(arg, 1);

		local module = modulemanager.get_module("*", module_name);
		if not module then
			show_message("Failed to load module '"..module_name.."': Unknown error");
			os.exit(1);
		end

		if not modulemanager.module_has_method(module, "command") then
			show_message("Fail: mod_"..module_name.." does not support any commands");
			os.exit(1);
		end

		local ok, ret = modulemanager.call_module_method(module, "command", arg);
		if ok then
			if type(ret) == "number" then
				os.exit(ret);
			elseif type(ret) == "string" then
				show_message(ret);
			end
			os.exit(0); -- :)
		else
			show_message("Failed to execute command: "..error_messages[ret]);
			os.exit(1); -- :(
		end
	end

	if not commands[command] then -- Show help for all commands
		function show_usage(usage, desc)
			print(" "..usage);
			print("    "..desc);
		end

		print("prosodyctl - Manage a Prosody server");
		print("");
		print("Usage: "..arg[0].." COMMAND [OPTIONS]");
		print("");
		print("Where COMMAND may be one of:\n");

		local hidden_commands = require "util.set".new{ "register", "unregister", "addplugin" };
		local commands_order = { "adduser", "passwd", "deluser", "start", "stop", "restart", "reload", "about" };

		local done = {};

		for _, command_name in ipairs(commands_order) do
			local command_func = commands[command_name];
			if command_func then
				command_func{ "--help" };
				print""
				done[command_name] = true;
			end
		end

		for command_name, command_func in pairs(commands) do
			if not done[command_name] and not hidden_commands:contains(command_name) then
				command_func{ "--help" };
				print""
				done[command_name] = true;
			end
		end


		os.exit(0);
	end

	os.exit(commands[command]({ select(2, unpack(arg)) }));
end, watchers);

command_runner:run(true);<|MERGE_RESOLUTION|>--- conflicted
+++ resolved
@@ -778,15 +778,11 @@
 	local it = require "util.iterators";
 	local ok = true;
 	local function disabled_hosts(host, conf) return host ~= "*" and conf.enabled ~= false; end
-<<<<<<< HEAD
 	local function enabled_hosts() return it.filter(disabled_hosts, pairs(configmanager.getconfig())); end
-=======
-	local function enabled_hosts() return it.filter(disabled_hosts, pairs(config.getconfig())); end
 	if not (what == nil or what == "disabled" or what == "config" or what == "dns" or what == "certs") then
 		show_warning("Don't know how to check '%s'. Try one of 'config', 'dns', 'certs' or 'disabled'.", what);
 		return 1;
 	end
->>>>>>> fbec700e
 	if not what or what == "disabled" then
 		local disabled_hosts_set = set.new();
 		for host, host_options in it.filter("*", pairs(configmanager.getconfig())) do
