#!/usr/bin/env lua
-- Prosody IM
-- Copyright (C) 2008-2010 Matthew Wild
-- Copyright (C) 2008-2010 Waqas Hussain
--
-- This project is MIT/X11 licensed. Please see the
-- COPYING file in the source package for more information.
--

-- prosodyctl - command-line controller for Prosody XMPP server

-- Will be modified by configure script if run --

CFG_SOURCEDIR=CFG_SOURCEDIR or os.getenv("PROSODY_SRCDIR");
CFG_CONFIGDIR=CFG_CONFIGDIR or os.getenv("PROSODY_CFGDIR");
CFG_PLUGINDIR=CFG_PLUGINDIR or os.getenv("PROSODY_PLUGINDIR");
CFG_DATADIR=CFG_DATADIR or os.getenv("PROSODY_DATADIR");

-- -- -- -- -- -- -- -- -- -- -- -- -- -- -- -- --

local function is_relative(path)
	local path_sep = package.config:sub(1,1);
	return ((path_sep == "/" and path:sub(1,1) ~= "/")
		or (path_sep == "\\" and (path:sub(1,1) ~= "/" and path:sub(2,3) ~= ":\\")))
end

-- Tell Lua where to find our libraries
if CFG_SOURCEDIR then
	local function filter_relative_paths(path)
		if is_relative(path) then return ""; end
	end
	local function sanitise_paths(paths)
		return (paths:gsub("[^;]+;?", filter_relative_paths):gsub(";;+", ";"));
	end
	package.path = sanitise_paths(CFG_SOURCEDIR.."/?.lua;"..package.path);
	package.cpath = sanitise_paths(CFG_SOURCEDIR.."/?.so;"..package.cpath);
end

-- Substitute ~ with path to home directory in data path
if CFG_DATADIR then
	if os.getenv("HOME") then
		CFG_DATADIR = CFG_DATADIR:gsub("^~", os.getenv("HOME"));
	end
end

-- Global 'prosody' object
local prosody = {
	hosts = {};
	events = require "util.events".new();
	platform = "posix";
	lock_globals = function () end;
	unlock_globals = function () end;
	installed = CFG_SOURCEDIR ~= nil;
	core_post_stanza = function () end; -- TODO: mod_router!
};
_G.prosody = prosody;

local dependencies = require "util.dependencies";
if not dependencies.check_dependencies() then
	os.exit(1);
end

config = require "core.configmanager"

local ENV_CONFIG;
do
	local filenames = {};

	local filename;
	if arg[1] == "--config" and arg[2] then
		table.insert(filenames, arg[2]);
		if CFG_CONFIGDIR then
			table.insert(filenames, CFG_CONFIGDIR.."/"..arg[2]);
		end
		table.remove(arg, 1); table.remove(arg, 1);
	else
		for _, format in ipairs(config.parsers()) do
			table.insert(filenames, (CFG_CONFIGDIR or ".").."/prosody.cfg."..format);
		end
	end
	for _,_filename in ipairs(filenames) do
		filename = _filename;
		local file = io.open(filename);
		if file then
			file:close();
			ENV_CONFIG = filename;
			CFG_CONFIGDIR = filename:match("^(.*)[\\/][^\\/]*$");
			break;
		end
	end
	local ok, level, err = config.load(filename);
	if not ok then
		print("\n");
		print("**************************");
		if level == "parser" then
			print("A problem occured while reading the config file "..(CFG_CONFIGDIR or ".").."/prosody.cfg.lua");
			local err_line, err_message = tostring(err):match("%[string .-%]:(%d*): (.*)");
			print("Error"..(err_line and (" on line "..err_line) or "")..": "..(err_message or tostring(err)));
			print("");
		elseif level == "file" then
			print("Prosody was unable to find the configuration file.");
			print("We looked for: "..(CFG_CONFIGDIR or ".").."/prosody.cfg.lua");
			print("A sample config file is included in the Prosody download called prosody.cfg.lua.dist");
			print("Copy or rename it to prosody.cfg.lua and edit as necessary.");
		end
		print("More help on configuring Prosody can be found at https://prosody.im/doc/configure");
		print("Good luck!");
		print("**************************");
		print("");
		os.exit(1);
	end
end
local original_logging_config = config.get("*", "log");
config.set("*", "log", { { levels = { min="info" }, to = "console" } });

local data_path = config.get("*", "data_path") or CFG_DATADIR or "data";
local custom_plugin_paths = config.get("*", "plugin_paths");
if custom_plugin_paths then
	local path_sep = package.config:sub(3,3);
	-- path1;path2;path3;defaultpath...
	CFG_PLUGINDIR = table.concat(custom_plugin_paths, path_sep)..path_sep..(CFG_PLUGINDIR or "plugins");
end
prosody.paths = { source = CFG_SOURCEDIR, config = CFG_CONFIGDIR,
	          plugins = CFG_PLUGINDIR or "plugins", data = data_path };

if prosody.installed then
	-- Change working directory to data path.
	require "lfs".chdir(data_path);
end

require "core.loggingmanager"

dependencies.log_warnings();

-- Switch away from root and into the prosody user --
local switched_user, current_uid;

local want_pposix_version = "0.4.0";
local have_pposix, pposix = pcall(require, "util.pposix");

if have_pposix and pposix then
	if pposix._VERSION ~= want_pposix_version then
		print(string.format("Unknown version (%s) of binary pposix module, expected %s",
			tostring(pposix._VERSION), want_pposix_version)); return;
	end
	current_uid = pposix.getuid();
	local arg_root = arg[1] == "--root";
	if arg_root then table.remove(arg, 1); end
	if current_uid == 0 and config.get("*", "run_as_root") ~= true and not arg_root then
		-- We haz root!
		local desired_user = config.get("*", "prosody_user") or "prosody";
		local desired_group = config.get("*", "prosody_group") or desired_user;
		local ok, err = pposix.setgid(desired_group);
		if ok then
			ok, err = pposix.initgroups(desired_user);
		end
		if ok then
			ok, err = pposix.setuid(desired_user);
			if ok then
				-- Yay!
				switched_user = true;
			end
		end
		if not switched_user then
			-- Boo!
			print("Warning: Couldn't switch to Prosody user/group '"..tostring(desired_user).."'/'"..tostring(desired_group).."': "..tostring(err));
		end
	end

	-- Set our umask to protect data files
	pposix.umask(config.get("*", "umask") or "027");
	pposix.setenv("HOME", data_path);
	pposix.setenv("PROSODY_CONFIG", ENV_CONFIG);
else
	print("Error: Unable to load pposix module. Check that Prosody is installed correctly.")
	print("For more help send the below error to us through https://prosody.im/discuss");
	print(tostring(pposix))
	os.exit(1);
end

local function test_writeable(filename)
	local f, err = io.open(filename, "a");
	if not f then
		return false, err;
	end
	f:close();
	return true;
end

local unwriteable_files = {};
if type(original_logging_config) == "string" and original_logging_config:sub(1,1) ~= "*" then
	local ok, err = test_writeable(original_logging_config);
	if not ok then
		table.insert(unwriteable_files, err);
	end
elseif type(original_logging_config) == "table" then
	for _, rule in ipairs(original_logging_config) do
		if rule.filename then
			local ok, err = test_writeable(rule.filename);
			if not ok then
				table.insert(unwriteable_files, err);
			end
		end
	end
end

if #unwriteable_files > 0 then
	print("One of more of the Prosody log files are not");
	print("writeable, please correct the errors and try");
	print("starting prosodyctl again.");
	print("");
	for _, err in ipairs(unwriteable_files) do
		print(err);
	end
	print("");
	os.exit(1);
end


local error_messages = setmetatable({
		["invalid-username"] = "The given username is invalid in a Jabber ID";
		["invalid-hostname"] = "The given hostname is invalid";
		["no-password"] = "No password was supplied";
		["no-such-user"] = "The given user does not exist on the server";
		["no-such-host"] = "The given hostname does not exist in the config";
		["unable-to-save-data"] = "Unable to store, perhaps you don't have permission?";
		["no-pidfile"] = "There is no 'pidfile' option in the configuration file, see https://prosody.im/doc/prosodyctl#pidfile for help";
		["invalid-pidfile"] = "The 'pidfile' option in the configuration file is not a string, see https://prosody.im/doc/prosodyctl#pidfile for help";
		["no-posix"] = "The mod_posix module is not enabled in the Prosody config file, see https://prosody.im/doc/prosodyctl for more info";
		["no-such-method"] = "This module has no commands";
		["not-running"] = "Prosody is not running";
		}, { __index = function (t,k) return "Error: "..(tostring(k):gsub("%-", " "):gsub("^.", string.upper)); end });

hosts = prosody.hosts;

local function make_host(hostname)
	return {
		type = "local",
		events = prosody.events,
		modules = {},
		sessions = {},
		users = require "core.usermanager".new_null_provider(hostname)
	};
end

for hostname, config in pairs(config.getconfig()) do
	hosts[hostname] = make_host(hostname);
end

local modulemanager = require "core.modulemanager"

local prosodyctl = require "util.prosodyctl"
local socket = require "socket"
-----------------------

-- FIXME: Duplicate code waiting for util.startup
function read_version()
	-- Try to determine version
	local version_file = io.open((CFG_SOURCEDIR or ".").."/prosody.version");
	prosody.version = "unknown";
	if version_file then
		prosody.version = version_file:read("*a"):gsub("%s*$", "");
		version_file:close();
		if #prosody.version == 12 and prosody.version:match("^[a-f0-9]+$") then
			prosody.version = "hg:"..prosody.version;
		end
	else
		local hg = require"util.mercurial";
		local hgid = hg.check_id(CFG_SOURCEDIR or ".");
		if hgid then prosody.version = "hg:" .. hgid; end
	end
end

local show_message, show_warning = prosodyctl.show_message, prosodyctl.show_warning;
local show_usage = prosodyctl.show_usage;
local show_yesno = prosodyctl.show_yesno;
local show_prompt = prosodyctl.show_prompt;
local read_password = prosodyctl.read_password;

local jid_split = require "util.jid".prepped_split;

local prosodyctl_timeout = (config.get("*", "prosodyctl_timeout") or 5) * 2;
-----------------------
local commands = {};
local command = arg[1];

function commands.adduser(arg)
	if not arg[1] or arg[1] == "--help" then
		show_usage([[adduser JID]], [[Create the specified user account in Prosody]]);
		return 1;
	end
	local user, host = jid_split(arg[1]);
	if not user and host then
		show_message [[Failed to understand JID, please supply the JID you want to create]]
		show_usage [[adduser user@host]]
		return 1;
	end

	if not host then
		show_message [[Please specify a JID, including a host. e.g. alice@example.com]];
		return 1;
	end

	if not hosts[host] then
		show_warning("The host '%s' is not listed in the configuration file (or is not enabled).", host)
		show_warning("The user will not be able to log in until this is changed.");
		hosts[host] = make_host(host);
	end

	if prosodyctl.user_exists{ user = user, host = host } then
		show_message [[That user already exists]];
		return 1;
	end

	local password = read_password();
	if not password then return 1; end

	local ok, msg = prosodyctl.adduser { user = user, host = host, password = password };

	if ok then return 0; end

	show_message(msg)
	return 1;
end

function commands.passwd(arg)
	if not arg[1] or arg[1] == "--help" then
		show_usage([[passwd JID]], [[Set the password for the specified user account in Prosody]]);
		return 1;
	end
	local user, host = jid_split(arg[1]);
	if not user and host then
		show_message [[Failed to understand JID, please supply the JID you want to set the password for]]
		show_usage [[passwd user@host]]
		return 1;
	end

	if not host then
		show_message [[Please specify a JID, including a host. e.g. alice@example.com]];
		return 1;
	end

	if not hosts[host] then
		show_warning("The host '%s' is not listed in the configuration file (or is not enabled).", host)
		show_warning("The user will not be able to log in until this is changed.");
		hosts[host] = make_host(host);
	end

	if not prosodyctl.user_exists { user = user, host = host } then
		show_message [[That user does not exist, use prosodyctl adduser to create a new user]]
		return 1;
	end

	local password = read_password();
	if not password then return 1; end

	local ok, msg = prosodyctl.passwd { user = user, host = host, password = password };

	if ok then return 0; end

	show_message(error_messages[msg])
	return 1;
end

function commands.deluser(arg)
	if not arg[1] or arg[1] == "--help" then
		show_usage([[deluser JID]], [[Permanently remove the specified user account from Prosody]]);
		return 1;
	end
	local user, host = jid_split(arg[1]);
	if not user and host then
		show_message [[Failed to understand JID, please supply the JID to the user account you want to delete]]
		show_usage [[deluser user@host]]
		return 1;
	end

	if not host then
		show_message [[Please specify a JID, including a host. e.g. alice@example.com]];
		return 1;
	end

	if not hosts[host] then
		show_warning("The host '%s' is not listed in the configuration file (or is not enabled).", host)
		hosts[host] = make_host(host);
	end

	if not prosodyctl.user_exists { user = user, host = host } then
		show_message [[That user does not exist on this server]]
		return 1;
	end

	local ok, msg = prosodyctl.deluser { user = user, host = host };

	if ok then return 0; end

	show_message(error_messages[msg])
	return 1;
end

function commands.start(arg)
	if arg[1] == "--help" then
		show_usage([[start]], [[Start Prosody]]);
		return 1;
	end
	local ok, ret = prosodyctl.isrunning();
	if not ok then
		show_message(error_messages[ret]);
		return 1;
	end

	if ret then
		local ok, ret = prosodyctl.getpid();
		if not ok then
			show_message("Couldn't get running Prosody's PID");
			show_message(error_messages[ret]);
			return 1;
		end
		show_message("Prosody is already running with PID %s", ret or "(unknown)");
		return 1;
	end

	local ok, ret = prosodyctl.start();
	if ok then
		local daemonize = config.get("*", "daemonize");
		if daemonize == nil then
			daemonize = prosody.installed;
		end
		if daemonize then
			local i=1;
			while true do
				local ok, running = prosodyctl.isrunning();
				if ok and running then
					break;
				elseif i == 5 then
					show_message("Still waiting...");
				elseif i >= prosodyctl_timeout then
					show_message("Prosody is still not running. Please give it some time or check your log files for errors.");
					return 2;
				end
				socket.sleep(0.5);
				i = i + 1;
			end
			show_message("Started");
		end
		return 0;
	end

	show_message("Failed to start Prosody");
	show_message(error_messages[ret])
	return 1;
end

function commands.status(arg)
	if arg[1] == "--help" then
		show_usage([[status]], [[Reports the running status of Prosody]]);
		return 1;
	end

	local ok, ret = prosodyctl.isrunning();
	if not ok then
		show_message(error_messages[ret]);
		return 1;
	end

	if ret then
		local ok, ret = prosodyctl.getpid();
		if not ok then
			show_message("Couldn't get running Prosody's PID");
			show_message(error_messages[ret]);
			return 1;
		end
		show_message("Prosody is running with PID %s", ret or "(unknown)");
		return 0;
	else
		show_message("Prosody is not running");
		if not switched_user and current_uid ~= 0 then
			print("\nNote:")
			print(" You will also see this if prosodyctl is not running under");
			print(" the same user account as Prosody. Try running as root (e.g. ");
			print(" with 'sudo' in front) to gain access to Prosody's real status.");
		end
		return 2
	end
	return 1;
end

function commands.stop(arg)
	if arg[1] == "--help" then
		show_usage([[stop]], [[Stop a running Prosody server]]);
		return 1;
	end

	if not prosodyctl.isrunning() then
		show_message("Prosody is not running");
		return 1;
	end

	local ok, ret = prosodyctl.stop();
	if ok then
		local i=1;
		while true do
			local ok, running = prosodyctl.isrunning();
			if ok and not running then
				break;
			elseif i == 5 then
				show_message("Still waiting...");
			elseif i >= prosodyctl_timeout then
				show_message("Prosody is still running. Please give it some time or check your log files for errors.");
				return 2;
			end
			socket.sleep(0.5);
			i = i + 1;
		end
		show_message("Stopped");
		return 0;
	end

	show_message(error_messages[ret]);
	return 1;
end

function commands.restart(arg)
	if arg[1] == "--help" then
		show_usage([[restart]], [[Restart a running Prosody server]]);
		return 1;
	end

	commands.stop(arg);
	return commands.start(arg);
end

function commands.about(arg)
	read_version();
	if arg[1] == "--help" then
		show_usage([[about]], [[Show information about this Prosody installation]]);
		return 1;
	end

	local pwd = ".";
	local lfs = require "lfs";
	local array = require "util.array";
	local keys = require "util.iterators".keys;
	local hg = require"util.mercurial";
	local relpath = config.resolve_relative_path;

	print("Prosody "..(prosody.version or "(unknown version)"));
	print("");
	print("# Prosody directories");
	print("Data directory:     "..relpath(pwd, data_path));
	print("Config directory:   "..relpath(pwd, CFG_CONFIGDIR or "."));
	print("Source directory:   "..relpath(pwd, CFG_SOURCEDIR or "."));
	print("Plugin directories:")
	print("  "..(prosody.paths.plugins:gsub("([^;]+);?", function(path)
			path = config.resolve_relative_path(pwd, path);
			local hgid, hgrepo = hg.check_id(path);
			if not hgid and hgrepo then
				return path.." - "..hgrepo .."!\n  ";
			end
			-- 010452cfaf53 is the first commit in the prosody-modules repository
			hgrepo = hgrepo == "010452cfaf53" and "prosody-modules";
			return path..(hgid and " - "..(hgrepo or "HG").." rev: "..hgid or "")
				.."\n  ";
		end)));
	print("");
	print("# Lua environment");
	print("Lua version:             ", _G._VERSION);
	print("");
	print("Lua module search paths:");
	for path in package.path:gmatch("[^;]+") do
		print("  "..path);
	end
	print("");
	print("Lua C module search paths:");
	for path in package.cpath:gmatch("[^;]+") do
		print("  "..path);
	end
	print("");
	local luarocks_status = (pcall(require, "luarocks.loader") and "Installed ("..(package.loaded["luarocks.cfg"].program_version or "2.x+")..")")
		or (pcall(require, "luarocks.require") and "Installed (1.x)")
		or "Not installed";
	print("LuaRocks:        ", luarocks_status);
	print("");
	print("# Lua module versions");
	local module_versions, longest_name = {}, 8;
	local luaevent =dependencies.softreq"luaevent";
	local ssl = dependencies.softreq"ssl";
	for name, module in pairs(package.loaded) do
		if type(module) == "table" and rawget(module, "_VERSION")
		and name ~= "_G" and not name:match("%.") then
			if #name > longest_name then
				longest_name = #name;
			end
			module_versions[name] = module._VERSION;
		end
	end
	if luaevent then
		module_versions["libevent"] = luaevent.core.libevent_version();
	end
	local sorted_keys = array.collect(keys(module_versions)):sort();
	for _, name in ipairs(sorted_keys) do
		print(name..":"..string.rep(" ", longest_name-#name), module_versions[name]);
	end
	print("");
end

function commands.reload(arg)
	if arg[1] == "--help" then
		show_usage([[reload]], [[Reload Prosody's configuration and re-open log files]]);
		return 1;
	end

	if not prosodyctl.isrunning() then
		show_message("Prosody is not running");
		return 1;
	end

	local ok, ret = prosodyctl.reload();
	if ok then

		show_message("Prosody log files re-opened and config file reloaded. You may need to reload modules for some changes to take effect.");
		return 0;
	end

	show_message(error_messages[ret]);
	return 1;
end
-- ejabberdctl compatibility

local unpack = table.unpack or unpack; -- luacheck: ignore 113

function commands.register(arg)
	local user, host, password = unpack(arg);
	if (not (user and host)) or arg[1] == "--help" then
		if user ~= "--help" then
			if not user then
				show_message [[No username specified]]
			elseif not host then
				show_message [[Please specify which host you want to register the user on]];
			end
		end
		show_usage("register USER HOST [PASSWORD]", "Register a user on the server, with the given password");
		return 1;
	end
	if not password then
		password = read_password();
		if not password then
			show_message [[Unable to register user with no password]];
			return 1;
		end
	end

	local ok, msg = prosodyctl.adduser { user = user, host = host, password = password };

	if ok then return 0; end

	show_message(error_messages[msg])
	return 1;
end

function commands.unregister(arg)
	local user, host = unpack(arg);
	if (not (user and host)) or arg[1] == "--help" then
		if user ~= "--help" then
			if not user then
				show_message [[No username specified]]
			elseif not host then
				show_message [[Please specify which host you want to unregister the user from]];
			end
		end
		show_usage("unregister USER HOST [PASSWORD]", "Permanently remove a user account from the server");
		return 1;
	end

	local ok, msg = prosodyctl.deluser { user = user, host = host };

	if ok then return 0; end

	show_message(error_messages[msg])
	return 1;
end

local openssl;
local lfs;

local cert_commands = {};

-- If a file already exists, ask if the user wants to use it or replace it
-- Backups the old file if replaced
local function use_existing(filename)
	local attrs = lfs.attributes(filename);
	if attrs then
		if show_yesno(filename .. " exists, do you want to replace it? [y/n]") then
			local backup = filename..".bkp~"..os.date("%FT%T", attrs.change);
			os.rename(filename, backup);
			show_message(filename.." backed up to "..backup);
		else
			-- Use the existing file
			return true;
		end
	end
end

local cert_basedir = CFG_DATADIR or "./certs";
if have_pposix and pposix.getuid() == 0 then
	-- FIXME should be enough to check if this directory is writable
	local cert_dir = config.get("*", "certificates") or "certs";
	cert_basedir = config.resolve_relative_path(prosody.paths.config, cert_dir);
end

function cert_commands.config(arg)
	if #arg >= 1 and arg[1] ~= "--help" then
		local conf_filename = cert_basedir .. "/" .. arg[1] .. ".cnf";
		if use_existing(conf_filename) then
			return nil, conf_filename;
		end
		local distinguished_name;
		if arg[#arg]:find("^/") then
			distinguished_name = table.remove(arg);
		end
		local conf = openssl.config.new();
		conf:from_prosody(hosts, config, arg);
		if distinguished_name then
			local dn = {};
			for k, v in distinguished_name:gmatch("/([^=/]+)=([^/]+)") do
				table.insert(dn, k);
				dn[k] = v;
			end
			conf.distinguished_name = dn;
		else
			show_message("Please provide details to include in the certificate config file.");
			show_message("Leave the field empty to use the default value or '.' to exclude the field.")
			for _, k in ipairs(openssl._DN_order) do
				local v = conf.distinguished_name[k];
				if v then
					local nv;
					if k == "commonName" then
						v = arg[1]
					elseif k == "emailAddress" then
						v = "xmpp@" .. arg[1];
					elseif k == "countryName" then
						local tld = arg[1]:match"%.([a-z]+)$";
						if tld and #tld == 2 and tld ~= "uk" then
							v = tld:upper();
						end
					end
					nv = show_prompt(("%s (%s):"):format(k, nv or v));
					nv = (not nv or nv == "") and v or nv;
					if nv:find"[\192-\252][\128-\191]+" then
						conf.req.string_mask = "utf8only"
					end
					conf.distinguished_name[k] = nv ~= "." and nv or nil;
				end
			end
		end
		local conf_file, err = io.open(conf_filename, "w");
		if not conf_file then
			show_warning("Could not open OpenSSL config file for writing");
			show_warning(err);
			os.exit(1);
		end
		conf_file:write(conf:serialize());
		conf_file:close();
		print("");
		show_message("Config written to " .. conf_filename);
		return nil, conf_filename;
	else
		show_usage("cert config HOSTNAME [HOSTNAME+]", "Builds a certificate config file covering the supplied hostname(s)")
	end
end

function cert_commands.key(arg)
	if #arg >= 1 and arg[1] ~= "--help" then
		local key_filename = cert_basedir .. "/" .. arg[1] .. ".key";
		if use_existing(key_filename) then
			return nil, key_filename;
		end
		os.remove(key_filename); -- This file, if it exists is unlikely to have write permissions
		local key_size = tonumber(arg[2] or show_prompt("Choose key size (2048):") or 2048);
		local old_umask = pposix.umask("0377");
		if openssl.genrsa{out=key_filename, key_size} then
			os.execute(("chmod 400 '%s'"):format(key_filename));
			show_message("Key written to ".. key_filename);
			pposix.umask(old_umask);
			return nil, key_filename;
		end
		show_message("There was a problem, see OpenSSL output");
	else
		show_usage("cert key HOSTNAME <bits>", "Generates a RSA key named HOSTNAME.key\n "
		.."Prompts for a key size if none given")
	end
end

function cert_commands.request(arg)
	if #arg >= 1 and arg[1] ~= "--help" then
		local req_filename = cert_basedir .. "/" .. arg[1] .. ".req";
		if use_existing(req_filename) then
			return nil, req_filename;
		end
		local _, key_filename = cert_commands.key({arg[1]});
		local _, conf_filename = cert_commands.config(arg);
		if openssl.req{new=true, key=key_filename, utf8=true, sha256=true, config=conf_filename, out=req_filename} then
			show_message("Certificate request written to ".. req_filename);
		else
			show_message("There was a problem, see OpenSSL output");
		end
	else
		show_usage("cert request HOSTNAME [HOSTNAME+]", "Generates a certificate request for the supplied hostname(s)")
	end
end

function cert_commands.generate(arg)
	if #arg >= 1 and arg[1] ~= "--help" then
		local cert_filename = cert_basedir .. "/" .. arg[1] .. ".crt";
		if use_existing(cert_filename) then
			return nil, cert_filename;
		end
		local _, key_filename = cert_commands.key({arg[1]});
		local _, conf_filename = cert_commands.config(arg);
		if key_filename and conf_filename and cert_filename
			and openssl.req{new=true, x509=true, nodes=true, key=key_filename,
				days=365, sha256=true, utf8=true, config=conf_filename, out=cert_filename} then
			show_message("Certificate written to ".. cert_filename);
			print();
		else
			show_message("There was a problem, see OpenSSL output");
		end
	else
		show_usage("cert generate HOSTNAME [HOSTNAME+]", "Generates a self-signed certificate for the current hostname(s)")
	end
end

local function sh_esc(s)
	return "'" .. s:gsub("'", "'\\''") .. "'";
end

local function copy(from, to, umask, owner, group)
	local old_umask = umask and pposix.umask(umask);
	local attrs = lfs.attributes(to);
	if attrs then -- Move old file out of the way
		local backup = to..".bkp~"..os.date("%FT%T", attrs.change);
		os.rename(to, backup);
	end
	-- FIXME friendlier error handling, maybe move above backup back?
	local input = assert(io.open(from));
	local output = assert(io.open(to, "w"));
	local data = input:read(2^11);
	while data and output:write(data) do
		data = input:read(2^11);
	end
	assert(input:close());
	assert(output:close());
	if owner and group then
		local ok = os.execute(("chown %s.%s %s"):format(sh_esc(owner), sh_esc(group), sh_esc(to)));
		assert(ok == true or ok == 0, "Failed to change ownership of "..to);
	end
	if old_umask then pposix.umask(old_umask); end
	return true;
end

function cert_commands.import(arg)
	local hostnames = {};
	-- Move hostname arguments out of arg, the rest should be a list of paths
	while arg[1] and prosody.hosts[ arg[1] ] do
		table.insert(hostnames, table.remove(arg, 1));
	end
	if not arg[1] or arg[1] == "--help" then -- Probably forgot the path
		show_usage("cert import HOSTNAME [HOSTNAME+] /path/to/certs [/other/paths/]+",
			"Copies certificates to "..cert_basedir);
		return 1;
	end
	local owner, group;
	if pposix.getuid() == 0 then -- We need root to change ownership
		owner = config.get("*", "prosody_user") or "prosody";
		group = config.get("*", "prosody_group") or owner;
	end
	for _, host in ipairs(hostnames) do
		for _, dir in ipairs(arg) do
			if lfs.attributes(dir .. "/" .. host .. "/fullchain.pem")
			and lfs.attributes(dir .. "/" .. host .. "/privkey.pem") then
				copy(dir .. "/" .. host .. "/fullchain.pem", cert_basedir .. "/" .. host .. ".crt", nil, owner, group);
				copy(dir .. "/" .. host .. "/privkey.pem", cert_basedir .. "/" .. host .. ".key", "0377", owner, group);
				show_message("Imported certificate and key for "..host);
			elseif lfs.attributes(dir .. "/" .. host .. ".crt")
			and lfs.attributes(dir .. "/" .. host .. ".key") then
				copy(dir .. "/" .. host .. ".crt", cert_basedir .. "/" .. host .. ".crt", nil, owner, group);
				copy(dir .. "/" .. host .. ".key", cert_basedir .. "/" .. host .. ".key", "0377", owner, group);
				show_message("Imported certificate and key for "..host);
			else
				show_warning("No certificate for host "..host.." found :(");
			end
			-- TODO Additional checks
			-- Certificate names matches the hostname
			-- Private key matches public key in certificate
		end
	end
end

function commands.cert(arg)
	if #arg >= 1 and arg[1] ~= "--help" then
		openssl = require "util.openssl";
		lfs = require "lfs";
		local cert_dir_attrs = lfs.attributes(cert_basedir);
		if not cert_dir_attrs then
			show_warning("The directory "..cert_basedir.." does not exist");
			return 1; -- TODO Should we create it?
		end
		if pposix.getuid() ~= cert_dir_attrs.uid then
			show_warning("The directory "..cert_basedir.." is not owned by the current user, won't be able to write files to it");
			return 1;
		elseif cert_dir_attrs.permissions:match("^%.w..%-..%-.$") then
			show_warning("The directory "..cert_basedir.." not only writable by its owner");
			return 1;
		end
		local subcmd = table.remove(arg, 1);
		if type(cert_commands[subcmd]) == "function" then
			if not arg[1] then
				show_message"You need to supply at least one hostname"
				arg = { "--help" };
			end
			if arg[1] ~= "--help" and not hosts[arg[1]] then
				show_message(error_messages["no-such-host"]);
				return 1;
			end
			return cert_commands[subcmd](arg);
		end
	end
	show_usage("cert config|request|generate|key", "Helpers for generating X.509 certificates and keys.")
end

function commands.check(arg)
	if arg[1] == "--help" then
		show_usage([[check]], [[Perform basic checks on your Prosody installation]]);
		return 1;
	end
	local what = table.remove(arg, 1);
	local array, set = require "util.array", require "util.set";
	local it = require "util.iterators";
	local ok = true;
	local function disabled_hosts(host, conf) return host ~= "*" and conf.enabled ~= false; end
	local function enabled_hosts() return it.filter(disabled_hosts, pairs(config.getconfig())); end
	if not what or what == "disabled" then
		local disabled_hosts = set.new();
		for host, host_options in it.filter("*", pairs(config.getconfig())) do
			if host_options.enabled == false then
				disabled_hosts:add(host);
			end
		end
		if not disabled_hosts:empty() then
			local msg = "Checks will be skipped for these disabled hosts: %s";
			if what then msg = "These hosts are disabled: %s"; end
			show_warning(msg, tostring(disabled_hosts));
			if what then return 0; end
			print""
		end
	end
	if not what or what == "config" then
		print("Checking config...");
		local deprecated = set.new({
			"bosh_ports", "disallow_s2s", "no_daemonize", "anonymous_login", "require_encryption",
			"vcard_compatibility",
		});
		local known_global_options = set.new({
			"pidfile", "log", "plugin_paths", "prosody_user", "prosody_group", "daemonize",
			"umask", "prosodyctl_timeout", "use_ipv6", "use_libevent", "network_settings",
			"network_backend", "http_default_host",
		});
		local config = config.getconfig();
		-- Check that we have any global options (caused by putting a host at the top)
		if it.count(it.filter("log", pairs(config["*"]))) == 0 then
			ok = false;
			print("");
			print("    No global options defined. Perhaps you have put a host definition at the top")
			print("    of the config file? They should be at the bottom, see https://prosody.im/doc/configure#overview");
		end
		if it.count(enabled_hosts()) == 0 then
			ok = false;
			print("");
			if it.count(it.filter("*", pairs(config))) == 0 then
				print("    No hosts are defined, please add at least one VirtualHost section")
			elseif config["*"]["enabled"] == false then
				print("    No hosts are enabled. Remove enabled = false from the global section or put enabled = true under at least one VirtualHost section")
			else
				print("    All hosts are disabled. Remove enabled = false from at least one VirtualHost section")
			end
		end
		if not config["*"].modules_enabled then
			print("    No global modules_enabled is set?");
			local suggested_global_modules;
			for host, options in enabled_hosts() do
				if not options.component_module and options.modules_enabled then
					suggested_global_modules = set.intersection(suggested_global_modules or set.new(options.modules_enabled), set.new(options.modules_enabled));
				end
			end
			if not suggested_global_modules:empty() then
				print("    Consider moving these modules into modules_enabled in the global section:")
				print("    "..tostring(suggested_global_modules / function (x) return ("%q"):format(x) end));
			end
			print();
		end
		-- Check for global options under hosts
		local global_options = set.new(it.to_array(it.keys(config["*"])));
		local deprecated_global_options = set.intersection(global_options, deprecated);
		if not deprecated_global_options:empty() then
			print("");
			print("    You have some deprecated options in the global section:");
			print("    "..tostring(deprecated_global_options))
			ok = false;
		end
		for host, options in enabled_hosts() do
			local host_options = set.new(it.to_array(it.keys(options)));
			local misplaced_options = set.intersection(host_options, known_global_options);
			for name in pairs(options) do
				if name:match("^interfaces?")
				or name:match("_ports?$") or name:match("_interfaces?$")
				or (name:match("_ssl$") and not name:match("^[cs]2s_ssl$")) then
					misplaced_options:add(name);
				end
			end
			if not misplaced_options:empty() then
				ok = false;
				print("");
				local n = it.count(misplaced_options);
				print("    You have "..n.." option"..(n>1 and "s " or " ").."set under "..host.." that should be");
				print("    in the global section of the config file, above any VirtualHost or Component definitions,")
				print("    see https://prosody.im/doc/configure#overview for more information.")
				print("");
				print("    You need to move the following option"..(n>1 and "s" or "")..": "..table.concat(it.to_array(misplaced_options), ", "));
			end
			local subdomain = host:match("^[^.]+");
			if not(host_options:contains("component_module")) and (subdomain == "jabber" or subdomain == "xmpp"
<<<<<<< HEAD
			   or subdomain == "chat" or subdomain == "im") then
			   	print("");
			   	print("    Suggestion: If "..host.. " is a new host with no real users yet, consider renaming it now to");
			   	print("     "..host:gsub("^[^.]+%.", "")..". You can use SRV records to redirect XMPP clients and servers to "..host..".");
			   	print("     For more information see: https://prosody.im/doc/dns");
=======
				or subdomain == "chat" or subdomain == "im") then
				print("");
				print("    Suggestion: If "..host.. " is a new host with no real users yet, consider renaming it now to");
				print("     "..host:gsub("^[^.]+%.", "")..". You can use SRV records to redirect XMPP clients and servers to "..host..".");
				print("     For more information see: http://prosody.im/doc/dns");
>>>>>>> 279badc8
			end
		end
		local all_modules = set.new(config["*"].modules_enabled);
		local all_options = set.new(it.to_array(it.keys(config["*"])));
		for host in enabled_hosts() do
			all_options:include(set.new(it.to_array(it.keys(config[host]))));
			all_modules:include(set.new(config[host].modules_enabled));
		end
		for mod in all_modules do
			if mod:match("^mod_") then
				print("");
				print("    Modules in modules_enabled should not have the 'mod_' prefix included.");
				print("    Change '"..mod.."' to '"..mod:match("^mod_(.*)").."'.");
			elseif mod:match("^auth_") then
				print("");
				print("    Authentication modules should not be added to modules_enabled,");
				print("    but be specified in the 'authentication' option.");
				print("    Remove '"..mod.."' from modules_enabled and instead add");
				print("        authentication = '"..mod:match("^auth_(.*)").."'");
				print("    For more information see https://prosody.im/doc/authentication");
			elseif mod:match("^storage_") then
				print("");
				print("    storage modules should not be added to modules_enabled,");
				print("    but be specified in the 'storage' option.");
				print("    Remove '"..mod.."' from modules_enabled and instead add");
				print("        storage = '"..mod:match("^storage_(.*)").."'");
				print("    For more information see https://prosody.im/doc/storage");
			end
		end
		for host, config in pairs(config) do
			if type(rawget(config, "storage")) == "string" and rawget(config, "default_storage") then
				print("");
				print("    The 'default_storage' option is not needed if 'storage' is set to a string.");
				break;
			end
		end
		local require_encryption = set.intersection(all_options, set.new({"require_encryption", "c2s_require_encryption", "s2s_require_encryption"})):empty();
		local ssl = dependencies.softreq"ssl";
		if not ssl then
			if not require_encryption then
				print("");
				print("    You require encryption but LuaSec is not available.");
				print("    Connections will fail.");
				ok = false;
			end
		elseif not ssl.loadcertificate then
			if all_options:contains("s2s_secure_auth") then
				print("");
				print("    You have set s2s_secure_auth but your version of LuaSec does ");
				print("    not support certificate validation, so all s2s connections will");
				print("    fail.");
				ok = false;
			elseif all_options:contains("s2s_secure_domains") then
				local secure_domains = set.new();
				for host in enabled_hosts() do
					if config[host].s2s_secure_auth == true then
						secure_domains:add("*");
					else
						secure_domains:include(set.new(config[host].s2s_secure_domains));
					end
				end
				if not secure_domains:empty() then
					print("");
					print("    You have set s2s_secure_domains but your version of LuaSec does ");
					print("    not support certificate validation, so s2s connections to/from ");
					print("    these domains will fail.");
					ok = false;
				end
			end
		elseif require_encryption and not all_modules:contains("tls") then
			print("");
			print("    You require encryption but mod_tls is not enabled.");
			print("    Connections will fail.");
			ok = false;
		end

		print("Done.\n");
	end
	if not what or what == "dns" then
		local dns = require "net.dns";
		local idna = require "util.encodings".idna;
		local ip = require "util.ip";
		local c2s_ports = set.new(config.get("*", "c2s_ports") or {5222});
		local s2s_ports = set.new(config.get("*", "s2s_ports") or {5269});

		local c2s_srv_required, s2s_srv_required;
		if not c2s_ports:contains(5222) then
			c2s_srv_required = true;
		end
		if not s2s_ports:contains(5269) then
			s2s_srv_required = true;
		end

		local problem_hosts = set.new();

		local external_addresses, internal_addresses = set.new(), set.new();

		local fqdn = socket.dns.tohostname(socket.dns.gethostname());
		if fqdn then
			local res = dns.lookup(idna.to_ascii(fqdn), "A");
			if res then
				for _, record in ipairs(res) do
					external_addresses:add(record.a);
				end
			end
			local res = dns.lookup(idna.to_ascii(fqdn), "AAAA");
			if res then
				for _, record in ipairs(res) do
					external_addresses:add(record.aaaa);
				end
			end
		end

		local local_addresses = require"util.net".local_addresses() or {};

		for addr in it.values(local_addresses) do
			if not ip.new_ip(addr).private then
				external_addresses:add(addr);
			else
				internal_addresses:add(addr);
			end
		end

		if external_addresses:empty() then
			print("");
			print("   Failed to determine the external addresses of this server. Checks may be inaccurate.");
			c2s_srv_required, s2s_srv_required = true, true;
		end

		local v6_supported = not not socket.tcp6;

		for jid, host_options in enabled_hosts() do
			local all_targets_ok, some_targets_ok = true, false;
			local node, host = jid_split(jid);

			local is_component = not not host_options.component_module;
			print("Checking DNS for "..(is_component and "component" or "host").." "..jid.."...");
			if node then
				print("Only the domain part ("..host..") is used in DNS.")
			end
			local target_hosts = set.new();
			if not is_component then
				local res = dns.lookup("_xmpp-client._tcp."..idna.to_ascii(host)..".", "SRV");
				if res then
					for _, record in ipairs(res) do
						target_hosts:add(record.srv.target);
						if not c2s_ports:contains(record.srv.port) then
							print("    SRV target "..record.srv.target.." contains unknown client port: "..record.srv.port);
						end
					end
				else
					if c2s_srv_required then
						print("    No _xmpp-client SRV record found for "..host..", but it looks like you need one.");
						all_targets_ok = false;
					else
						target_hosts:add(host);
					end
				end
			end
			local res = dns.lookup("_xmpp-server._tcp."..idna.to_ascii(host)..".", "SRV");
			if res then
				for _, record in ipairs(res) do
					target_hosts:add(record.srv.target);
					if not s2s_ports:contains(record.srv.port) then
						print("    SRV target "..record.srv.target.." contains unknown server port: "..record.srv.port);
					end
				end
			else
				if s2s_srv_required then
					print("    No _xmpp-server SRV record found for "..host..", but it looks like you need one.");
					all_targets_ok = false;
				else
					target_hosts:add(host);
				end
			end
			if target_hosts:empty() then
				target_hosts:add(host);
			end

			if target_hosts:contains("localhost") then
				print("    Target 'localhost' cannot be accessed from other servers");
				target_hosts:remove("localhost");
			end

			local modules = set.new(it.to_array(it.values(host_options.modules_enabled or {})))
			                + set.new(it.to_array(it.values(config.get("*", "modules_enabled") or {})))
			                + set.new({ config.get(host, "component_module") });

			if modules:contains("proxy65") then
				local proxy65_target = config.get(host, "proxy65_address") or host;
				local A, AAAA = dns.lookup(idna.to_ascii(proxy65_target), "A"), dns.lookup(idna.to_ascii(proxy65_target), "AAAA");
				local prob = {};
				if not A then
					table.insert(prob, "A");
				end
				if v6_supported and not AAAA then
					table.insert(prob, "AAAA");
				end
				if #prob > 0 then
					print("    File transfer proxy "..proxy65_target.." has no "..table.concat(prob, "/").." record. Create one or set 'proxy65_address' to the correct host/IP.");
				end
			end

			for host in target_hosts do
				local host_ok_v4, host_ok_v6;
				local res = dns.lookup(idna.to_ascii(host), "A");
				if res then
					for _, record in ipairs(res) do
						if external_addresses:contains(record.a) then
							some_targets_ok = true;
							host_ok_v4 = true;
						elseif internal_addresses:contains(record.a) then
							host_ok_v4 = true;
							some_targets_ok = true;
							print("    "..host.." A record points to internal address, external connections might fail");
						else
							print("    "..host.." A record points to unknown address "..record.a);
							all_targets_ok = false;
						end
					end
				end
				local res = dns.lookup(idna.to_ascii(host), "AAAA");
				if res then
					for _, record in ipairs(res) do
						if external_addresses:contains(record.aaaa) then
							some_targets_ok = true;
							host_ok_v6 = true;
						elseif internal_addresses:contains(record.aaaa) then
							host_ok_v6 = true;
							some_targets_ok = true;
							print("    "..host.." AAAA record points to internal address, external connections might fail");
						else
							print("    "..host.." AAAA record points to unknown address "..record.aaaa);
							all_targets_ok = false;
						end
					end
				end

				local bad_protos = {}
				if not host_ok_v4 then
					table.insert(bad_protos, "IPv4");
				end
				if not host_ok_v6 then
					table.insert(bad_protos, "IPv6");
				end
				if #bad_protos > 0 then
					print("    Host "..host.." does not seem to resolve to this server ("..table.concat(bad_protos, "/")..")");
				end
				if host_ok_v6 and not v6_supported then
					print("    Host "..host.." has AAAA records, but your version of LuaSocket does not support IPv6.");
					print("      Please see https://prosody.im/doc/ipv6 for more information.");
				end
			end
			if not all_targets_ok then
				print("    "..(some_targets_ok and "Only some" or "No").." targets for "..host.." appear to resolve to this server.");
				if is_component then
					print("    DNS records are necessary if you want users on other servers to access this component.");
				end
				problem_hosts:add(host);
			end
			print("");
		end
		if not problem_hosts:empty() then
			print("");
			print("For more information about DNS configuration please see https://prosody.im/doc/dns");
			print("");
			ok = false;
		end
	end
	if not what or what == "certs" then
		local cert_ok;
		print"Checking certificates..."
		local x509_verify_identity = require"util.x509".verify_identity;
		local create_context = require "core.certmanager".create_context;
		local ssl = dependencies.softreq"ssl";
		-- local datetime_parse = require"util.datetime".parse_x509;
		local load_cert = ssl and ssl.loadcertificate;
		-- or ssl.cert_from_pem
		if not ssl then
			print("LuaSec not available, can't perform certificate checks")
			if what == "certs" then cert_ok = false end
		elseif not load_cert then
			print("This version of LuaSec (" .. ssl._VERSION .. ") does not support certificate checking");
			cert_ok = false
		else
			for host in enabled_hosts() do
				print("Checking certificate for "..host);
				-- First, let's find out what certificate this host uses.
				local host_ssl_config = config.rawget(host, "ssl")
					or config.rawget(host:match("%.(.*)"), "ssl");
				local global_ssl_config = config.rawget("*", "ssl");
				local ok, err, ssl_config = create_context(host, "server", host_ssl_config, global_ssl_config);
				if not ok then
					print("  Error: "..err);
					cert_ok = false
				elseif not ssl_config.certificate then
					print("  No 'certificate' found for "..host)
					cert_ok = false
				elseif not ssl_config.key then
					print("  No 'key' found for "..host)
					cert_ok = false
				else
					local key, err = io.open(ssl_config.key); -- Permissions check only
					if not key then
						print("    Could not open "..ssl_config.key..": "..err);
						cert_ok = false
					else
						key:close();
					end
					local cert_fh, err = io.open(ssl_config.certificate); -- Load the file.
					if not cert_fh then
						print("    Could not open "..ssl_config.certificate..": "..err);
						cert_ok = false
					else
						print("  Certificate: "..ssl_config.certificate)
						local cert = load_cert(cert_fh:read"*a"); cert_fh = cert_fh:close();
						if not cert:validat(os.time()) then
							print("    Certificate has expired.")
							cert_ok = false
						elseif not cert:validat(os.time() + 86400) then
							print("    Certificate expires within one day.")
							cert_ok = false
						elseif not cert:validat(os.time() + 86400*7) then
							print("    Certificate expires within one week.")
						elseif not cert:validat(os.time() + 86400*31) then
							print("    Certificate expires within one month.")
						end
						if config.get(host, "component_module") == nil
							and not x509_verify_identity(host, "_xmpp-client", cert) then
							print("    Not valid for client connections to "..host..".")
							cert_ok = false
						end
						if (not (config.get(host, "anonymous_login")
							or config.get(host, "authentication") == "anonymous"))
							and not x509_verify_identity(host, "_xmpp-server", cert) then
							print("    Not valid for server-to-server connections to "..host..".")
							cert_ok = false
						end
					end
				end
			end
			if cert_ok == false then
				print("")
				print("For more information about certificates please see https://prosody.im/doc/certificates");
				ok = false
			end
		end
		print("")
	end
	if not ok then
		print("Problems found, see above.");
	else
		print("All checks passed, congratulations!");
	end
	return ok and 0 or 2;
end

---------------------

if command and command:match("^mod_") then -- Is a command in a module
	local module_name = command:match("^mod_(.+)");
	local ret, err = modulemanager.load("*", module_name);
	if not ret then
		show_message("Failed to load module '"..module_name.."': "..err);
		os.exit(1);
	end

	table.remove(arg, 1);

	local module = modulemanager.get_module("*", module_name);
	if not module then
		show_message("Failed to load module '"..module_name.."': Unknown error");
		os.exit(1);
	end

	if not modulemanager.module_has_method(module, "command") then
		show_message("Fail: mod_"..module_name.." does not support any commands");
		os.exit(1);
	end

	local ok, ret = modulemanager.call_module_method(module, "command", arg);
	if ok then
		if type(ret) == "number" then
			os.exit(ret);
		elseif type(ret) == "string" then
			show_message(ret);
		end
		os.exit(0); -- :)
	else
		show_message("Failed to execute command: "..error_messages[ret]);
		os.exit(1); -- :(
	end
end

if not commands[command] then -- Show help for all commands
	function show_usage(usage, desc)
		print(" "..usage);
		print("    "..desc);
	end

	print("prosodyctl - Manage a Prosody server");
	print("");
	print("Usage: "..arg[0].." COMMAND [OPTIONS]");
	print("");
	print("Where COMMAND may be one of:\n");

	local hidden_commands = require "util.set".new{ "register", "unregister", "addplugin" };
	local commands_order = { "adduser", "passwd", "deluser", "start", "stop", "restart", "reload", "about" };

	local done = {};

	for _, command_name in ipairs(commands_order) do
		local command = commands[command_name];
		if command then
			command{ "--help" };
			print""
			done[command_name] = true;
		end
	end

	for command_name, command in pairs(commands) do
		if not done[command_name] and not hidden_commands:contains(command_name) then
			command{ "--help" };
			print""
			done[command_name] = true;
		end
	end


	os.exit(0);
end

os.exit(commands[command]({ select(2, unpack(arg)) }));<|MERGE_RESOLUTION|>--- conflicted
+++ resolved
@@ -20,8 +20,8 @@
 
 local function is_relative(path)
 	local path_sep = package.config:sub(1,1);
-	return ((path_sep == "/" and path:sub(1,1) ~= "/")
-		or (path_sep == "\\" and (path:sub(1,1) ~= "/" and path:sub(2,3) ~= ":\\")))
+        return ((path_sep == "/" and path:sub(1,1) ~= "/")
+	or (path_sep == "\\" and (path:sub(1,1) ~= "/" and path:sub(2,3) ~= ":\\")))
 end
 
 -- Tell Lua where to find our libraries
@@ -253,7 +253,7 @@
 local socket = require "socket"
 -----------------------
 
--- FIXME: Duplicate code waiting for util.startup
+ -- FIXME: Duplicate code waiting for util.startup
 function read_version()
 	-- Try to determine version
 	local version_file = io.open((CFG_SOURCEDIR or ".").."/prosody.version");
@@ -1028,19 +1028,11 @@
 			end
 			local subdomain = host:match("^[^.]+");
 			if not(host_options:contains("component_module")) and (subdomain == "jabber" or subdomain == "xmpp"
-<<<<<<< HEAD
 			   or subdomain == "chat" or subdomain == "im") then
 			   	print("");
 			   	print("    Suggestion: If "..host.. " is a new host with no real users yet, consider renaming it now to");
 			   	print("     "..host:gsub("^[^.]+%.", "")..". You can use SRV records to redirect XMPP clients and servers to "..host..".");
 			   	print("     For more information see: https://prosody.im/doc/dns");
-=======
-				or subdomain == "chat" or subdomain == "im") then
-				print("");
-				print("    Suggestion: If "..host.. " is a new host with no real users yet, consider renaming it now to");
-				print("     "..host:gsub("^[^.]+%.", "")..". You can use SRV records to redirect XMPP clients and servers to "..host..".");
-				print("     For more information see: http://prosody.im/doc/dns");
->>>>>>> 279badc8
 			end
 		end
 		local all_modules = set.new(config["*"].modules_enabled);
